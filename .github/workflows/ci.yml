name: Continuous Integration

on:
  merge_group:
  pull_request:
  push:
    branches:
      - main

concurrency:
  # This causes the workflow to be cancelled if a newer commit is pushed to the
  # pull request while it's still being built. Builds on main are not cancelled.
  group: ${{ github.workflow }}-${{ github.ref == 'refs/heads/main' && github.run_id || github.event.pull_request.number || github.ref }}
  cancel-in-progress: true

permissions:
  contents: read

jobs:
  # Test for changesets if branch is not main
  enforce-changeset:
    name: ✍️ Enforce Changesets
    runs-on: ubuntu-24.04
    if: github.ref_name != 'main'
    steps:
      - uses: actions/checkout@v4
      - uses: actions/github-script@v7
        with:
          script: |
            const { enforceChangeset } = require('./scripts/enforce-changeset.js');
            await enforceChangeset({
              owner: context.repo.owner,
              repo: context.repo.repo,
              pullNumber: context.payload.pull_request.number,
              octokit: github
            });

  # Build and store native packages
  build_native:
    strategy:
      fail-fast: false
      matrix:
        include:
          # Linux AMD64
          - name: 🐥 Build Linux AMD64
            os: ubuntu-22.04
            target: x86_64-unknown-linux-gnu
            # We just do this on linux to save time on Mac agents
            build_js: true

          # MacOS ARM64
          - name: 🍎 Build MacOS ARM64
            os: macos-15
            target: aarch64-apple-darwin

    name: ${{ matrix.name }}
    runs-on: ${{ matrix.os }}
    steps:
      # Job Setup
      - uses: actions/checkout@v4
      - name: Install Rust
        uses: ./.github/actions/rust-toolchain
      - uses: Swatinem/rust-cache@v2
        with:
          shared-key: '${{ matrix.target }}'
          # Only store new caches on main
          save-if: ${{ github.ref == 'refs/heads/main' }}
<<<<<<< HEAD
      - uses: actions/setup-node@v4
        with: {cache: yarn}
      # Yarn install is required for @napi-rs/cli
      - run: yarn install --frozen-lockfile
=======
      - name: Run sccache-cache
        uses: mozilla-actions/sccache-action@v0.0.9
      - name: Run sccache stat for check
        shell: bash
        run: ${SCCACHE_PATH} --show-stats

      - uses: ./.github/actions/setup-node
>>>>>>> 560f7575
      # Build native artifacts
      - env:
          RUSTUP_TARGET: ${{ matrix.target }}
          CARGO_PROFILE: release
          SCCACHE_GHA_ENABLED: 'true'
          RUSTC_WRAPPER: 'sccache'
        run: yarn build-native

      - if: ${{ matrix.build_js }}
        run: yarn build
      # Upload artifacts for use later in pipeline
      - name: Upload artifacts
        uses: actions/upload-artifact@v4
        with:
          name: packages-${{ matrix.target }}
          path: packages/**/*
          retention-days: 1

  # Build and store super package
  build_super_package:
    strategy:
      matrix:
        include:
          # Linux AMD64
          - name: 🦸 Build Super package
            os: ubuntu-22.04
            target: x86_64-unknown-linux-gnu

    needs: build_native
    name: ${{ matrix.name }}
    runs-on: ${{ matrix.os }}
    steps:
      - uses: actions/checkout@v4
      - uses: actions/setup-node@v4
        with: {cache: yarn}
      - uses: actions/download-artifact@v4
        with:
          pattern: packages-*
          path: packages
          merge-multiple: true
      # Yarn install is required for @napi-rs/cli
      - run: yarn install --frozen-lockfile
      - name: Build super package
        run: yarn build-super
      # Upload artifacts for use later in pipeline
      - name: Upload artifacts
        uses: actions/upload-artifact@v4
        with:
          name: packages-super
          path: packages/**/*
          retention-days: 1

  lint_javascript:
    name: 🐵 Lint JavaScript
    runs-on: ubuntu-24.04
    steps:
      - uses: actions/checkout@v4
      - uses: ./.github/actions/setup-node
      - run: npx flow check
      - run: npx eslint .
      - run: npx prettier --list-different .
      - run: npx lerna run build-ts
      - run: npx lerna run check-ts

  lint_rust:
    name: 🦀 Lint Rust
    runs-on: ubuntu-24.04
    steps:
      - uses: actions/checkout@v4
      - name: Install Rust
        uses: ./.github/actions/rust-toolchain
        with: {components: 'clippy, rustfmt'}
      - run: cargo fmt --all -- --check
      - run: cargo clippy -- -D warnings

  unit_tests_rust:
    strategy:
      matrix:
        include:
          - os: ubuntu-22.04
          - os: macos-15
    name: Unit tests (${{ matrix.os }}, Rust)
    runs-on: ${{ matrix.os }}
    steps:
      - uses: actions/checkout@v4
      - name: Install Rust
        uses: ./.github/actions/rust-toolchain
      - uses: Swatinem/rust-cache@v2
        with:
          shared-key: '${{ matrix.os }}-rust-unit-tests'
          # Only store new caches on main
          save-if: ${{ github.ref == 'refs/heads/main' }}
      - run: cargo test

  unit_tests:
    name: Unit tests (${{ matrix.os }}, Node ${{ matrix.node }})
    needs:
      - build_native
    strategy:
      matrix:
        include:
          # Linux AMD64
          - os: ubuntu-22.04
            node: 22
          - os: ubuntu-22.04
            node: 20

          # MacOS ARM64
          - os: macos-15
            node: 20
    runs-on: ${{ matrix.os }}
    steps:
      - uses: actions/checkout@v4
      - uses: ./.github/actions/setup-node
        with:
          node-version: ${{ matrix.node }}
      - uses: actions/download-artifact@v4
        with:
          pattern: packages-*
          path: packages
          merge-multiple: true
      - name: Bump max inotify watches (Linux only)
        if: ${{ runner.os == 'Linux' }}
        run: echo fs.inotify.max_user_watches=524288 | sudo tee -a /etc/sysctl.conf && sudo sysctl -p;
      - run: yarn test:js:unit

  integration_tests:
    name: Integration tests (${{ matrix.os }}, Node ${{ matrix.node }})
    needs:
      - build_native
    timeout-minutes: 35
    strategy:
      # These tend to be quite flakey, so one failed instance shouldn't stop
      # others from potentially succeeding
      fail-fast: false
      matrix:
        include:
          # Linux AMD64
          - os: ubuntu-22.04
            node: 20

          # MacOS ARM64
          - os: macos-15
            node: 20
    runs-on: ${{ matrix.os }}
    env:
      CI: true
    steps:
      - uses: actions/checkout@v4
      - uses: actions/setup-node@v4
        with:
          cache: yarn
          node-version: ${{ matrix.node }}
      - uses: actions/download-artifact@v4
        with:
          pattern: packages-*
          path: packages
          merge-multiple: true
      - name: Bump max inotify watches (Linux only)
        run: echo fs.inotify.max_user_watches=524288 | sudo tee -a /etc/sysctl.conf && sudo sysctl -p;
        if: ${{ runner.os == 'Linux' }}
      - run: yarn --frozen-lockfile
      - run: yarn test:integration

  integration_tests_super:
    name: Integration tests (Super, ${{ matrix.atlaspackV3 == 'true' && 'v3, ' || '' }}${{ matrix.os }}, Node ${{ matrix.node }})
    needs:
      - build_native
      - build_super_package
    timeout-minutes: 35
    strategy:
      # These tend to be quite flakey, so one failed instance shouldn't stop
      # others from potentially succeeding
      fail-fast: false
      matrix:
        include:
          # Linux AMD64
          - os: ubuntu-22.04
            node: 20
            atlaspackV3: false
          - os: ubuntu-22.04
            node: 20
            atlaspackV3: true
    runs-on: ${{ matrix.os }}
    env:
      CI: true
    steps:
      - uses: actions/checkout@v4
      - uses: ./.github/actions/setup-watchman
      - uses: ./.github/actions/setup-node
        with:
          node-version: ${{ matrix.node }}
      - uses: actions/download-artifact@v4
        with:
          pattern: packages-*
          path: packages
          merge-multiple: true
      - name: Bump max inotify watches (Linux only)
        run: echo fs.inotify.max_user_watches=524288 | sudo tee -a /etc/sysctl.conf && sudo sysctl -p;
        if: ${{ runner.os == 'Linux' }}
<<<<<<< HEAD
      - run: yarn --frozen-lockfile
      - run: yarn test:integration:super
        env:
          ATLASPACK_V3: ${{ matrix.atlaspackV3 }}
=======
      - run: yarn test:integration-ci
>>>>>>> 560f7575

  integration_tests_v3:
    name: Integration tests (v3 ${{ matrix.os }}, Node ${{ matrix.node }})
    needs:
      - build_native
    timeout-minutes: 15
    strategy:
      # These tend to be quite flakey, so one failed instance shouldn't stop
      # others from potentially succeeding
      fail-fast: false
      matrix:
        include:
          # Linux AMD64
          - os: ubuntu-22.04
            node: 20

          # MacOS ARM64
          - os: macos-15
            node: 20
    runs-on: ${{ matrix.os }}
    env:
      CI: true
    steps:
      - uses: actions/checkout@v4
      - uses: ./.github/actions/setup-node
        with:
          node-version: ${{ matrix.node }}
      - uses: actions/download-artifact@v4
        with:
          pattern: packages-*
          path: packages
          merge-multiple: true
      - name: Bump max inotify watches (Linux only)
        run: echo fs.inotify.max_user_watches=524288 | sudo tee -a /etc/sysctl.conf && sudo sysctl -p;
        if: ${{ runner.os == 'Linux' }}
<<<<<<< HEAD
      - run: yarn --frozen-lockfile
      - run: yarn test:integration
=======
      - run: yarn test:integration-ci
>>>>>>> 560f7575
        env:
          ATLASPACK_V3: true

  end_to_end_tests:
    name: E2E tests
    needs:
      - build_native
    timeout-minutes: 35
    strategy:
      matrix:
        node: [20]
        os: [ubuntu-latest]
    runs-on: ${{ matrix.os }}
    steps:
      - uses: actions/checkout@v4
      - uses: ./.github/actions/setup-node
        with:
          node-version: ${{ matrix.node }}
      - uses: actions/download-artifact@v4
        with:
          pattern: packages-*
          path: packages
          merge-multiple: true
      - name: Bump max inotify watches (Linux only)
        run: echo fs.inotify.max_user_watches=524288 | sudo tee -a /etc/sysctl.conf && sudo sysctl -p;
        if: ${{ runner.os == 'Linux' }}
      - run: yarn playwright install
      - run: yarn test:e2e:ci<|MERGE_RESOLUTION|>--- conflicted
+++ resolved
@@ -65,12 +65,6 @@
           shared-key: '${{ matrix.target }}'
           # Only store new caches on main
           save-if: ${{ github.ref == 'refs/heads/main' }}
-<<<<<<< HEAD
-      - uses: actions/setup-node@v4
-        with: {cache: yarn}
-      # Yarn install is required for @napi-rs/cli
-      - run: yarn install --frozen-lockfile
-=======
       - name: Run sccache-cache
         uses: mozilla-actions/sccache-action@v0.0.9
       - name: Run sccache stat for check
@@ -78,7 +72,6 @@
         run: ${SCCACHE_PATH} --show-stats
 
       - uses: ./.github/actions/setup-node
->>>>>>> 560f7575
       # Build native artifacts
       - env:
           RUSTUP_TARGET: ${{ matrix.target }}
@@ -228,19 +221,18 @@
       CI: true
     steps:
       - uses: actions/checkout@v4
-      - uses: actions/setup-node@v4
-        with:
-          cache: yarn
-          node-version: ${{ matrix.node }}
-      - uses: actions/download-artifact@v4
-        with:
-          pattern: packages-*
-          path: packages
-          merge-multiple: true
-      - name: Bump max inotify watches (Linux only)
-        run: echo fs.inotify.max_user_watches=524288 | sudo tee -a /etc/sysctl.conf && sudo sysctl -p;
-        if: ${{ runner.os == 'Linux' }}
-      - run: yarn --frozen-lockfile
+      - uses: ./.github/actions/setup-watchman
+      - uses: ./.github/actions/setup-node
+        with:
+          node-version: ${{ matrix.node }}
+      - uses: actions/download-artifact@v4
+        with:
+          pattern: packages-*
+          path: packages
+          merge-multiple: true
+      - name: Bump max inotify watches (Linux only)
+        run: echo fs.inotify.max_user_watches=524288 | sudo tee -a /etc/sysctl.conf && sudo sysctl -p;
+        if: ${{ runner.os == 'Linux' }}
       - run: yarn test:integration
 
   integration_tests_super:
@@ -267,26 +259,20 @@
       CI: true
     steps:
       - uses: actions/checkout@v4
-      - uses: ./.github/actions/setup-watchman
-      - uses: ./.github/actions/setup-node
-        with:
-          node-version: ${{ matrix.node }}
-      - uses: actions/download-artifact@v4
-        with:
-          pattern: packages-*
-          path: packages
-          merge-multiple: true
-      - name: Bump max inotify watches (Linux only)
-        run: echo fs.inotify.max_user_watches=524288 | sudo tee -a /etc/sysctl.conf && sudo sysctl -p;
-        if: ${{ runner.os == 'Linux' }}
-<<<<<<< HEAD
-      - run: yarn --frozen-lockfile
+      - uses: ./.github/actions/setup-node
+        with:
+          node-version: ${{ matrix.node }}
+      - uses: actions/download-artifact@v4
+        with:
+          pattern: packages-*
+          path: packages
+          merge-multiple: true
+      - name: Bump max inotify watches (Linux only)
+        run: echo fs.inotify.max_user_watches=524288 | sudo tee -a /etc/sysctl.conf && sudo sysctl -p;
+        if: ${{ runner.os == 'Linux' }}
       - run: yarn test:integration:super
         env:
           ATLASPACK_V3: ${{ matrix.atlaspackV3 }}
-=======
-      - run: yarn test:integration-ci
->>>>>>> 560f7575
 
   integration_tests_v3:
     name: Integration tests (v3 ${{ matrix.os }}, Node ${{ matrix.node }})
@@ -322,12 +308,7 @@
       - name: Bump max inotify watches (Linux only)
         run: echo fs.inotify.max_user_watches=524288 | sudo tee -a /etc/sysctl.conf && sudo sysctl -p;
         if: ${{ runner.os == 'Linux' }}
-<<<<<<< HEAD
-      - run: yarn --frozen-lockfile
       - run: yarn test:integration
-=======
-      - run: yarn test:integration-ci
->>>>>>> 560f7575
         env:
           ATLASPACK_V3: true
 
