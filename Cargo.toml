[workspace]
resolver = "2"
members = [
  "crates/*",
  "packages/transformers/js/core",
  "packages/utils/node-resolver-rs",
  "packages/utils/dev-dep-resolver",
]

[profile.canary]
inherits = "release"
debug = true

[workspace.dependencies]
Inflector = "0.11.4"
anyhow = "1"
assert_fs = "1.1.1"
async-trait = "0.1"
bitflags = "2.5.0"
browserslist-rs = "0.16"
cfg-if = "1.0.0"
crash-handler = "0.6.2"
clap = "4.5"
criterion = "0.5.1"
crossbeam = "0.8.4"
crossbeam-channel = "0.5.6"
clippy = "0.0.302"
data-encoding = "2.3.2"
derive_builder = "0.20.0"
dunce = "1.0.1"
dyn-hash = "0.x"
es-module-lexer = { git = "https://github.com/devongovett/es-module-lexer" }
futures = "0.3"
getrandom = { version = "0.2.15", default-features = false }
git2 = { version = "0.19", default-features = false }
glob = "0.3.1"
glob-match = "0.2.1"
heed = "0.20.3"
hex = "0.4"
html5ever = { git = "https://github.com/servo/html5ever", rev = "a831e82fcee980d80f53699dc14bdfc39a17dc5f" }
image = "0.25.2"
indexmap = "1.9.2"
indoc = "1.0.3"
is_elevated = "0.1.2"
itertools = "0.10.5"
tikv-jemallocator = { version = "0.6", features = [
  "profiling",
  "disable_initial_exec_tls",
] }
tikv-jemalloc-sys = { version = "0.6", features = ["profiling"] }
tikv-jemalloc-ctl = { version = "0.6", features = ["stats"] }
json = "0.12.4"
json5 = "0.4.1"
lazy_static = "1.5"
libc = "0.2"
lightningcss = "1.0.0-alpha.59"
log = "0.4.21"
lz4_flex = "0.11.3"
markup5ever = { git = "https://github.com/servo/html5ever", rev = "a831e82fcee980d80f53699dc14bdfc39a17dc5f" }
markup5ever_rcdom = { git = "https://github.com/servo/html5ever", rev = "a831e82fcee980d80f53699dc14bdfc39a17dc5f" }
mimalloc = { version = "0.1.25", default-features = false }
minidumper = "0.8.3"
mockall = "0.12.1"
<<<<<<< HEAD
mozjpeg-sys = "1.0.0"
napi = "2.16.13"
=======
mozjpeg-sys = "2"
napi = "2.16.4"
>>>>>>> cf005368
napi-build = "2"
napi-derive = "2.16.12"
nodejs-semver = "=4.0.0"
nom = "7.1"
num_cpus = "1.16.0"
once_cell = "1.20.2"
oxipng = "8.0.0"
parcel_sourcemap = "2.1.1"
parking_lot = "0.12"
path-slash = "0.1.4"
pathdiff = "0.2.1"
percent-encoding = "2.2.0"
petgraph = "0.6.5"
pretty_assertions = "1.4.0"
rand = "0.8.5"
rayon = "1.10.0"
regex = "1.10.5"
rkyv = "0.7.38"
sentry = { version = "0.32.2", default-features = false }
serde = "1"
serde-bool = "0.1.3"
serde-value = "0.7.0"
serde_bytes = "0.11.5"
serde_json = "1.0"
serde_json5 = "0.1.0"
serde_repr = "0.1.19"
serde_yaml = "0.9"
serde_yml = "0.0.12"
sha-1 = "0.10.0"
sourcemap = "*"
swc_core = "0.106.0"
swc_ecma_parser = "*"
swc_ecma_transforms_testing = "0.152.0"
thiserror = "1.0"
tinyvec = "1.8"
thread_local = "1.1.8"
tokio = "1.41.1"
toml = "0.8.12"
tracing = "0.1"
tracing-appender = "0.2.3"
tracing-subscriber = "0.3"
tracing-test = "0.2.5"
url = "2.3.1"
url-search-params = "12.0.0"
whoami = "1.5.1"
xxhash-rust = "0.8.2"<|MERGE_RESOLUTION|>--- conflicted
+++ resolved
@@ -61,13 +61,8 @@
 mimalloc = { version = "0.1.25", default-features = false }
 minidumper = "0.8.3"
 mockall = "0.12.1"
-<<<<<<< HEAD
-mozjpeg-sys = "1.0.0"
+mozjpeg-sys = "2"
 napi = "2.16.13"
-=======
-mozjpeg-sys = "2"
-napi = "2.16.4"
->>>>>>> cf005368
 napi-build = "2"
 napi-derive = "2.16.12"
 nodejs-semver = "=4.0.0"
