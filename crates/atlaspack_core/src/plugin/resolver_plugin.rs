use std::any::Any;
use std::fmt::Debug;
use std::hash::Hash;
use std::hash::Hasher;
use std::path::PathBuf;
use std::sync::Arc;

use serde::Deserialize;

use crate::hash::IdentifierHasher;
use crate::types::Dependency;
use crate::types::Invalidation;
use crate::types::JSONObject;
use crate::types::Priority;

// TODO Diagnostics and invalidations

pub struct ResolveContext {
  pub dependency: Arc<Dependency>,
  pub pipeline: Option<String>,
  pub specifier: String,
}

<<<<<<< HEAD
#[derive(Clone, Debug, Default, PartialEq, Deserialize)]
#[serde(rename_all = "camelCase")]
=======
#[derive(Clone, Debug, Hash, Default, PartialEq)]
>>>>>>> a86b8559
pub struct ResolvedResolution {
  /// Whether this dependency can be deferred by Atlaspack itself
  pub can_defer: bool,

  /// The code of the resolved asset
  ///
  /// If provided, this is used rather than reading the file from disk.
  ///
  pub code: Option<String>,

  /// An absolute path to the resolved file
  pub file_path: PathBuf,

  /// Is spread (shallowly merged) onto the request's dependency.meta
  pub meta: Option<JSONObject>,

  /// An optional named pipeline to compile the resolved file
  pub pipeline: Option<String>,

  /// Overrides the priority set on the dependency
  pub priority: Option<Priority>,

  /// Query parameters to be used by transformers when compiling the resolved file
  pub query: Option<String>,

  /// Corresponds to the asset side effects
  pub side_effects: bool,
}

#[derive(Debug, PartialEq, Deserialize)]
#[serde(tag = "type", rename_all = "camelCase")]
pub enum Resolution {
  /// Indicates the dependency was not resolved
  Unresolved,

  /// Whether the resolved file should be excluded from the build
  Excluded,

  Resolved(ResolvedResolution),
}

#[derive(Debug, PartialEq, Deserialize)]
#[serde(rename_all = "camelCase")]
pub struct Resolved {
  pub invalidations: Vec<Invalidation>,
  pub resolution: Resolution,
}

/// Converts a dependency specifier into a file path that will be processed by transformers
///
/// Resolvers run in a pipeline until one of them return a result.
///
pub trait ResolverPlugin: Any + Debug + Send + Sync {
  /// Unique ID for this resolver
  fn id(&self) -> u64 {
    let mut hasher = IdentifierHasher::new();
    self.type_id().hash(&mut hasher);
    hasher.finish()
  }
  /// Determines what the dependency specifier resolves to
  fn resolve(&self, ctx: ResolveContext) -> Result<Resolved, anyhow::Error>;
}

#[cfg(test)]
mod tests {
  use super::*;

  #[derive(Debug, Hash)]
  struct TestResolverPlugin {}

  impl ResolverPlugin for TestResolverPlugin {
    fn resolve(&self, _ctx: ResolveContext) -> Result<Resolved, anyhow::Error> {
      todo!()
    }
  }

  #[test]
  fn can_be_defined_in_dyn_vec() {
    let mut resolvers = Vec::<Box<dyn ResolverPlugin>>::new();

    resolvers.push(Box::new(TestResolverPlugin {}));

    assert_eq!(resolvers.len(), 1);
  }
}<|MERGE_RESOLUTION|>--- conflicted
+++ resolved
@@ -21,12 +21,8 @@
   pub specifier: String,
 }
 
-<<<<<<< HEAD
-#[derive(Clone, Debug, Default, PartialEq, Deserialize)]
+#[derive(Clone, Debug, Hash, Default, PartialEq, Deserialize)]
 #[serde(rename_all = "camelCase")]
-=======
-#[derive(Clone, Debug, Hash, Default, PartialEq)]
->>>>>>> a86b8559
 pub struct ResolvedResolution {
   /// Whether this dependency can be deferred by Atlaspack itself
   pub can_defer: bool,
