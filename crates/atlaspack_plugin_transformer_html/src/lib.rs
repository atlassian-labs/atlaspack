--- conflicted
+++ resolved
@@ -4,393 +4,4 @@
 mod html_dependencies_visitor;
 mod html_transformer;
 
-<<<<<<< HEAD
-use anyhow::Error;
-use html5ever::serialize::SerializeOpts;
-use html5ever::tendril::fmt::UTF8;
-use html5ever::tendril::TendrilSink;
-use html5ever::{serialize, ParseOpts};
-use markup5ever::tendril::Tendril;
-use markup5ever::{
-  expanded_name, local_name, namespace_url, ns, Attribute, ExpandedName, QualName,
-};
-use markup5ever_rcdom::{Node, NodeData, RcDom, SerializableHandle};
-
-use atlaspack_core::plugin::{PluginContext, TransformContext, TransformResult, TransformerPlugin};
-use atlaspack_core::types::{
-  Asset, AssetId, BundleBehavior, Code, Dependency, Environment, FileType, OutputFormat, Priority,
-  SourceType, SpecifierType,
-};
-
-#[derive(Debug)]
-pub struct AtlaspackHtmlTransformerPlugin {}
-
-impl AtlaspackHtmlTransformerPlugin {
-  pub fn new(_ctx: &PluginContext) -> Self {
-    AtlaspackHtmlTransformerPlugin {}
-  }
-}
-
-impl TransformerPlugin for AtlaspackHtmlTransformerPlugin {
-  fn transform(
-    &mut self,
-    context: TransformContext,
-    input: Asset,
-  ) -> Result<TransformResult, Error> {
-    let bytes: &[u8] = input.code.bytes();
-    let mut dom = parse_html(bytes)?;
-    let context = HTMLTransformationContext {
-      source_asset_id: Some(input.id.clone()),
-      source_path: Some(input.file_path.clone()),
-      env: context.env().clone(),
-      // TODO: Where is this?
-      enable_hmr: false,
-    };
-    let ExtractDependenciesOutput { dependencies, .. } =
-      run_html_transformations(context, &mut dom);
-    let output_bytes = serialize_html(dom)?;
-
-    let mut asset = input;
-    asset.bundle_behavior = Some(BundleBehavior::Isolated);
-    asset.code = Arc::new(Code::new(output_bytes));
-
-    Ok(TransformResult {
-      asset,
-      dependencies,
-      ..Default::default()
-    })
-  }
-}
-
-fn serialize_html(dom: RcDom) -> Result<Vec<u8>, Error> {
-  let document: SerializableHandle = dom.document.clone().into();
-  let mut output_bytes = vec![];
-  let options = SerializeOpts::default();
-  serialize(&mut output_bytes, &document, options)?;
-  Ok(output_bytes)
-}
-
-fn parse_html(bytes: &[u8]) -> Result<RcDom, Error> {
-  let mut bytes = BufReader::new(bytes);
-  let options = ParseOpts::default();
-  let dom = RcDom::default();
-  let dom = html5ever::parse_document(dom, options)
-    .from_utf8()
-    .read_from(&mut bytes)?;
-  Ok(dom)
-}
-
-#[derive(PartialEq, Eq)]
-enum DomTraversalOperation {
-  Continue,
-  Stop,
-}
-
-trait DomVisitor {
-  fn visit_node(&mut self, node: &Node) -> DomTraversalOperation;
-}
-
-fn walk(node: Rc<Node>, visitor: &mut impl DomVisitor) {
-  let mut queue = vec![node.clone()];
-  while let Some(node) = queue.pop() {
-    let operation = visitor.visit_node(&node);
-    if operation == DomTraversalOperation::Stop {
-      break;
-    }
-    let borrow = node.children.borrow();
-    for child in borrow.iter() {
-      queue.push(child.clone());
-    }
-  }
-}
-
-struct AttrWrapper<'a> {
-  attributes: &'a mut Vec<Attribute>,
-}
-
-impl<'a> AttrWrapper<'a> {
-  pub fn new(attributes: &'a mut Vec<Attribute>) -> Self {
-    Self { attributes }
-  }
-
-  pub fn get(&self, name: ExpandedName) -> Option<&Tendril<UTF8>> {
-    self
-      .attributes
-      .iter()
-      .find(|attr| attr.name.expanded() == name)
-      .map(|attr| &attr.value)
-  }
-
-  pub fn delete(&mut self, name: ExpandedName) {
-    *self.attributes = self
-      .attributes
-      .iter()
-      .filter(|attr| attr.name.expanded() != name)
-      .cloned()
-      .collect();
-  }
-
-  fn set(&mut self, name: ExpandedName, value: &str) {
-    if let Some(attribute) = self
-      .attributes
-      .iter_mut()
-      .find(|attr| attr.name.expanded() == name)
-    {
-      attribute.value = value.into();
-    } else {
-      self.attributes.push(Attribute {
-        name: QualName::new(None, name.ns.clone(), name.local.clone()),
-        value: value.into(),
-      });
-    }
-  }
-}
-
-/// Find all <script ...>, <link ...>, <a ...> etc. tags and create dependencies
-/// that correspond to them.
-#[derive(Default)]
-struct ExtractDependencies {
-  context: Rc<HTMLTransformationContext>,
-  dependencies: Vec<Dependency>,
-}
-
-impl ExtractDependencies {
-  fn new(context: Rc<HTMLTransformationContext>) -> Self {
-    ExtractDependencies {
-      context,
-      ..Default::default()
-    }
-  }
-}
-
-impl DomVisitor for ExtractDependencies {
-  fn visit_node(&mut self, node: &Node) -> DomTraversalOperation {
-    match &node.data {
-      NodeData::Document => {}
-      NodeData::Doctype { .. } => {}
-      NodeData::Text { .. } => {}
-      NodeData::Comment { .. } => {}
-      NodeData::Element { name, attrs, .. } => match name.expanded() {
-        // TODO: Handle meta
-        expanded_name!(html "meta") => {}
-        // TODO: Handle link
-        expanded_name!(html "link") => {}
-        expanded_name!(html "script") => {
-          let mut attrs = attrs.borrow_mut();
-          let mut attrs = AttrWrapper::new(&mut *attrs);
-          if let Some(src_value) = attrs.get(expanded_name!("", "src")) {
-            let src_string = src_value.to_string();
-            let source_type = if attrs.get(expanded_name!("", "type")) == Some(&"module".into()) {
-              SourceType::Module
-            } else {
-              SourceType::Script
-            };
-
-            let mut _output_format = OutputFormat::Global;
-            if self.context.env.should_scope_hoist {
-              _output_format = OutputFormat::EsModule;
-            } else {
-              if source_type == SourceType::Module {
-                attrs.set(expanded_name!("", "defer"), "");
-              }
-              attrs.delete(expanded_name!("", "type"));
-            }
-
-            // TODO: Support non-ESM browsers
-
-            let dependency = Dependency {
-              specifier: src_string,
-              specifier_type: SpecifierType::Url,
-              priority: Priority::Parallel,
-              source_asset_type: Some(FileType::Html),
-              source_path: self.context.source_path.clone(),
-              source_asset_id: self.context.source_asset_id.clone(),
-              env: self.context.env.clone(),
-              is_esm: source_type == SourceType::Module,
-              bundle_behavior: if source_type == SourceType::Script
-                && attrs.get(expanded_name!("", "async")).is_some()
-              {
-                Some(BundleBehavior::Isolated)
-              } else {
-                None
-              },
-              ..Default::default()
-            };
-            let dependency_id = dependency.id();
-            self.dependencies.push(dependency);
-            attrs.set(expanded_name!("", "src"), &dependency_id);
-          }
-        }
-        _ => {}
-      },
-      NodeData::ProcessingInstruction { .. } => {}
-    }
-
-    DomTraversalOperation::Continue
-  }
-}
-
-struct ExtractDependenciesOutput {
-  dependencies: Vec<Dependency>,
-}
-
-#[derive(Default)]
-struct HTMLTransformationContext {
-  source_path: Option<PathBuf>,
-  source_asset_id: Option<AssetId>,
-  env: Arc<Environment>,
-  enable_hmr: bool,
-}
-
-/// Insert a tag for HMR and create its dependency/asset
-struct HMRVisitor {
-  context: Rc<HTMLTransformationContext>,
-}
-
-impl HMRVisitor {
-  fn new(context: Rc<HTMLTransformationContext>) -> Self {
-    Self { context }
-  }
-}
-
-impl DomVisitor for HMRVisitor {
-  fn visit_node(&mut self, node: &Node) -> DomTraversalOperation {
-    match &node.data {
-      NodeData::Element { name, .. } => {
-        if name.expanded() == expanded_name!(html "body") {
-          let mut children = node.children.borrow_mut();
-          let mut attrs = vec![];
-          {
-            let mut attrs = AttrWrapper::new(&mut attrs);
-            let dependency = Dependency {
-              specifier: "".to_owned(),
-              specifier_type: SpecifierType::Url,
-              priority: Priority::Parallel,
-              source_asset_id: self.context.source_asset_id.clone(),
-              env: self.context.env.clone(),
-              source_asset_type: Some(FileType::Html),
-              source_path: self.context.source_path.clone(),
-              ..Default::default()
-            };
-            let dependency_id = dependency.id();
-            attrs.set(expanded_name!("", "src"), &dependency_id);
-          }
-
-          let script_node = Node::new(NodeData::Element {
-            name: QualName::new(None, ns!(html), local_name!("script")),
-            attrs: RefCell::new(attrs),
-            template_contents: RefCell::new(None),
-            mathml_annotation_xml_integration_point: false,
-          });
-          children.push(script_node);
-          DomTraversalOperation::Stop
-        } else {
-          DomTraversalOperation::Continue
-        }
-      }
-      _ => DomTraversalOperation::Continue,
-    }
-  }
-}
-
-/// 'Purer' entry-point for all HTML transformations. Do split transformations
-/// into smaller functions/visitors rather than doing everything in one pass.
-fn run_html_transformations(
-  context: HTMLTransformationContext,
-  dom: &mut RcDom,
-) -> ExtractDependenciesOutput {
-  let node = dom.document.clone();
-  let context = Rc::new(context);
-
-  // Note that HTML5EVER rc-dom uses interior mutability, so these Rc<...>
-  // values are actually mutable and changing at each step.
-  let mut visitor = ExtractDependencies::new(context.clone());
-  walk(node.clone(), &mut visitor);
-
-  if context.enable_hmr {
-    let mut hmr_visitor = HMRVisitor::new(context);
-    walk(node, &mut hmr_visitor);
-  }
-
-  ExtractDependenciesOutput {
-    dependencies: visitor.dependencies,
-  }
-}
-
-#[cfg(test)]
-mod test {
-  use super::*;
-
-  #[test]
-  fn test_transform_simple_script_tag() {
-    let bytes = r#"
-<html>
-  <body>
-    <script src="input.js"></script>
-  </body>
-</html>
-    "#
-    .trim();
-    let mut dom = parse_html(bytes.as_bytes()).unwrap();
-    let mut context = HTMLTransformationContext::default();
-    Arc::get_mut(&mut context.env).unwrap().should_optimize = false;
-    Arc::get_mut(&mut context.env).unwrap().should_scope_hoist = false;
-
-    run_html_transformations(context, &mut dom);
-    let html = String::from_utf8(serialize_html(dom).unwrap()).unwrap();
-    assert_eq!(
-      &normalize_html(&html),
-      &normalize_html(
-        r#"
-<html>
-  <body>
-    <script src="9d49a6e6db3e6abe"></script>
-  </body>
-</html>
-    "#
-      )
-    );
-  }
-
-  #[test]
-  fn test_insert_hmr_tag() {
-    let bytes = r#"
-<html>
-  <body>
-  </body>
-</html>
-    "#
-    .trim();
-    let mut dom = parse_html(bytes.as_bytes()).unwrap();
-    let mut context = HTMLTransformationContext::default();
-    context.enable_hmr = true;
-
-    run_html_transformations(context, &mut dom);
-    let html = String::from_utf8(serialize_html(dom).unwrap()).unwrap();
-    assert_eq!(
-      &normalize_html(&html),
-      &normalize_html(
-        r#"
-<html>
-  <body>
-    <script src="e9827e4404419548"></script>
-  </body>
-</html>
-    "#
-      )
-    );
-  }
-
-  fn normalize_html(html: &str) -> String {
-    let html = parse_html(html.as_bytes()).unwrap();
-    let output = String::from_utf8(serialize_html(html).unwrap()).unwrap();
-    output
-      .lines()
-      .map(|line| line.trim())
-      .filter(|line| !line.is_empty())
-      .collect()
-  }
-}
-=======
-pub use crate::html_transformer::AtlaspackHtmlTransformerPlugin;
->>>>>>> efceb4a8
+pub use crate::html_transformer::AtlaspackHtmlTransformerPlugin;