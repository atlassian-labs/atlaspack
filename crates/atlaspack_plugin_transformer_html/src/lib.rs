--- conflicted
+++ resolved
@@ -55,12 +55,8 @@
 
     Ok(TransformResult {
       asset,
-<<<<<<< HEAD
       dependencies,
-      invalidate_on_file_change: Vec::new(),
-=======
       ..Default::default()
->>>>>>> 210445e7
     })
   }
 }
