--- conflicted
+++ resolved
@@ -48,12 +48,8 @@
   fs: Option<FileSystemRef>,
   options: AtlaspackOptions,
   package_manager: Option<PackageManagerRef>,
-<<<<<<< HEAD
-  rpc: Option<RpcFactoryRef>,
+  rpc: RpcFactoryRef,
   lmdb: Option<Arc<DatabaseWriter>>,
-=======
-  rpc: RpcFactoryRef,
->>>>>>> 4f4afe41
   tx_worker: Sender<NodejsWorker>,
 }
 
