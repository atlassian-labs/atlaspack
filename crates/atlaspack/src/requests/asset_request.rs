--- conflicted
+++ resolved
@@ -83,20 +83,9 @@
 
     Ok(ResultAndInvalidations {
       result: RequestResult::Asset(AssetRequestOutput {
-<<<<<<< HEAD
         asset: result.asset,
-=======
-        asset: Asset {
-          stats: AssetStats {
-            // TODO: Does the size of the discovered assets belong to the original asset or the new asset
-            size: result.asset.code.size(),
-            time: 0,
-          },
-          ..result.asset
-        },
         // TODO: Need to decide whether a discovered asset will belong to the asset graph as it's own node
         discovered_assets: result.discovered_assets,
->>>>>>> 210445e7
         dependencies: result.dependencies,
       }),
       invalidations: result
@@ -108,12 +97,8 @@
   }
 }
 
-<<<<<<< HEAD
-fn run_pipeline(
+pub fn run_pipeline(
   transform_context: TransformContext,
-=======
-pub fn run_pipeline(
->>>>>>> 210445e7
   mut pipeline: TransformerPipeline,
   input: Asset,
   plugins: PluginsRef,
@@ -128,34 +113,13 @@
     let original_asset_type = asset_to_modify.file_type.clone();
     let pipeline_hash = pipeline.id();
 
-<<<<<<< HEAD
-  let pipeline_hash = pipeline.hash();
-  for transformer in &mut pipeline.transformers {
-    let transform_result = transformer.transform(transform_context.clone(), transform_input)?;
-    let is_different_asset_type = transform_result.asset.file_type != original_asset_type;
-=======
     let mut current_asset = asset_to_modify.clone();
->>>>>>> 210445e7
 
     for transformer in pipeline.transformers_mut() {
-      let transform_result = transformer.transform(current_asset)?;
+      let transform_result = transformer.transform(transform_context.clone(), current_asset)?;
       let is_different_asset_type = transform_result.asset.file_type != original_asset_type;
       current_asset = transform_result.asset;
 
-<<<<<<< HEAD
-    // If the Asset has changed type then we may need to trigger a different pipeline
-    if is_different_asset_type {
-      let next_pipeline = plugins.transformers(&transform_input.file_path, None)?;
-
-      if next_pipeline.hash() != pipeline_hash {
-        return run_pipeline(
-          transform_context.clone(),
-          next_pipeline,
-          transform_input,
-          plugins,
-        );
-      };
-=======
       dependencies.extend(transform_result.dependencies);
       invalidations.extend(transform_result.invalidate_on_file_change);
       asset_queue.extend(transform_result.discovered_assets);
@@ -169,7 +133,6 @@
           break;
         }
       }
->>>>>>> 210445e7
     }
 
     if initial_asset.is_none() {
@@ -205,7 +168,8 @@
 
     let asset = Asset::default();
     let plugins = Arc::new(MockPlugins::new());
-    let result = run_pipeline(pipeline, asset, plugins).unwrap();
+    let context = TransformContext::default();
+    let result = run_pipeline(context, pipeline, asset, plugins).unwrap();
 
     assert_eq!(
       String::from_utf8(result.asset.code.bytes().to_vec()).unwrap(),
@@ -226,7 +190,8 @@
     let expected_discovered_assets = vec![Asset::default()];
     let expected_dependencies = vec![Dependency::default()];
     let expected_invalidations = vec![PathBuf::from("./tmp")];
-    let result = run_pipeline(pipeline, asset, plugins).unwrap();
+    let context = TransformContext::default();
+    let result = run_pipeline(context, pipeline, asset, plugins).unwrap();
     assert_eq!(
       String::from_utf8(result.asset.code.bytes().to_vec()).unwrap(),
       "::transformer"
@@ -257,7 +222,7 @@
       .expect_transform()
       .return_once({
         let label = label.clone();
-        move |mut asset: Asset| {
+        move |_context, mut asset: Asset| {
           asset.code = Arc::new(Code::from(format!(
             "{}::{}",
             String::from_utf8(asset.code.bytes().to_vec()).unwrap(),
@@ -288,7 +253,7 @@
           })
         }
       })
-      .returning(move |asset: Asset| get_simple_transformer(label.clone(), asset));
+      .returning(move |_context, asset: Asset| get_simple_transformer(label.clone(), asset));
     Box::new(mock)
   }
 
