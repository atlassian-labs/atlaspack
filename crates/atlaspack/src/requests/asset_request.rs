--- conflicted
+++ resolved
@@ -105,10 +105,7 @@
       size: result.asset.code.size(),
       time: start.elapsed().as_millis().try_into().unwrap_or(u32::MAX),
     };
-<<<<<<< HEAD
-=======
     // result.asset.code = "".into();
->>>>>>> cf005368
 
     Ok(ResultAndInvalidations::new(
       RequestResult::Asset(AssetRequestOutput {
