use std::hash::Hash;
use std::path::PathBuf;
use std::sync::Arc;

use async_trait::async_trait;
use atlaspack_core::diagnostic_error;
use atlaspack_core::plugin::BuildProgressEvent;
use atlaspack_core::plugin::ReporterEvent;
use atlaspack_core::plugin::Resolution;
use atlaspack_core::plugin::ResolveContext;
use atlaspack_core::plugin::ResolvedResolution;
use atlaspack_core::plugin::ResolvingEvent;
use atlaspack_core::types::Dependency;
use atlaspack_resolver::parse_scheme;

use crate::request_tracker::Request;
use crate::request_tracker::ResultAndInvalidations;
use crate::request_tracker::RunRequestContext;
use crate::request_tracker::RunRequestError;

use super::RequestResult;

#[derive(Hash, Debug)]
pub struct PathRequest {
  pub dependency: Arc<Dependency>,
}

#[derive(Debug, Clone, PartialEq)]
pub enum PathRequestOutput {
  Excluded,
  Resolved {
    can_defer: bool,
    path: PathBuf,
    code: Option<String>,
    pipeline: Option<String>,
    query: Option<String>,
    side_effects: bool,
  },
}

// TODO tracing, dev deps
#[async_trait]
impl Request for PathRequest {
  async fn run(
    &self,
    request_context: RunRequestContext,
  ) -> Result<ResultAndInvalidations, RunRequestError> {
    request_context.report(ReporterEvent::BuildProgress(BuildProgressEvent::Resolving(
      ResolvingEvent {
        dependency: Arc::clone(&self.dependency),
      },
    )));

    let (parsed_pipeline, specifier) = parse_scheme(&self.dependency.specifier)
      .and_then(|(pipeline, specifier)| {
        if request_context
          .plugins()
          .named_pipelines()
          .contains(&String::from(pipeline.as_ref()))
        {
          Ok((Some(pipeline.to_string()), specifier))
        } else {
          Err(())
        }
      })
      .unwrap_or((None, self.dependency.specifier.as_ref()));

    let mut invalidations = Vec::new();

    for resolver in request_context.plugins().resolvers()?.iter() {
<<<<<<< HEAD
      let result = resolver.resolve(ResolveContext {
        dependency: Arc::clone(&self.dependency),
        pipeline: parsed_pipeline.clone(),
        specifier: String::from(specifier),
      });

      let resolved = match result {
        Ok(result) => result,
        Err(error) => {
          // TODO: Forward the resolver diagnostic to the result
          tracing::info!("Resolver {:?} failed.\n{}", resolver, error);
          // Resolve failed so track the error and try the next resolver
          continue;
        }
      };
=======
      let resolved = resolver
        .resolve(ResolveContext {
          dependency: Arc::clone(&self.dependency),
          pipeline: parsed_pipeline.clone(),
          specifier: String::from(specifier),
        })
        .await?;
>>>>>>> 4f4afe41

      invalidations.extend(resolved.invalidations);

      match resolved.resolution {
        Resolution::Unresolved => continue,
        Resolution::Excluded => {
          return Ok(ResultAndInvalidations {
            invalidations: Vec::new(),
            result: RequestResult::Path(PathRequestOutput::Excluded),
          })
        }
        Resolution::Resolved(ResolvedResolution {
          can_defer,
          code,
          file_path,
          meta: _meta,
          pipeline,
          priority: _priority,
          query,
          side_effects,
        }) => {
          if !file_path.is_absolute() {
            return Err(diagnostic_error!(
              "{:?} must return an absolute path, but got {}",
              resolver,
              file_path.display()
            ));
          }

          // TODO resolution.diagnostics
          // TODO Set dependency meta and priority

          return Ok(ResultAndInvalidations {
            invalidations,
            result: RequestResult::Path(PathRequestOutput::Resolved {
              can_defer,
              code,
              path: file_path,
              pipeline: pipeline
                .or(parsed_pipeline)
                .or(self.dependency.pipeline.clone()),
              query,
              side_effects,
            }),
          });
        }
      };
    }

    if self.dependency.is_optional {
      return Ok(ResultAndInvalidations {
        invalidations,
        result: RequestResult::Path(PathRequestOutput::Excluded),
      });
    }

    let resolve_from = self
      .dependency
      .resolve_from
      .as_ref()
      .or(self.dependency.source_path.as_ref());

    match resolve_from {
      None => Err(diagnostic_error!(
        "Failed to resolve {}",
        self.dependency.specifier
      )),
      Some(from) => Err(diagnostic_error!(
        "Failed to resolve {} from {}",
        self.dependency.specifier,
        from.display()
      )),
    }
  }
}

#[cfg(test)]
mod tests {
  use std::fmt::Debug;

  use async_trait::async_trait;
  use atlaspack_core::plugin::{
    composite_reporter_plugin::CompositeReporterPlugin, Resolved, ResolverPlugin,
  };

  use crate::{
    plugins::{MockPlugins, PluginsRef},
    test_utils::{request_tracker, RequestTrackerTestOptions},
  };

  use super::*;

  macro_rules! test_plugins {
    ($resolvers:expr) => {{
      let mut plugins = MockPlugins::new();

      plugins.expect_named_pipelines().returning(|| Vec::new());

      plugins
        .expect_reporter()
        .returning(|| Arc::new(CompositeReporterPlugin::default()));

      plugins.expect_resolvers().returning(move || Ok($resolvers));

      let plugins: PluginsRef = Arc::new(plugins);

      Some(plugins)
    }};
  }

  #[derive(Debug, Hash)]
  struct ExcludedResolverPlugin {}

  #[async_trait]
  impl ResolverPlugin for ExcludedResolverPlugin {
    async fn resolve(&self, _ctx: ResolveContext) -> Result<Resolved, anyhow::Error> {
      Ok(Resolved {
        invalidations: Vec::new(),
        resolution: Resolution::Excluded,
      })
    }
  }

  #[derive(Hash)]
  struct ResolvedResolverPlugin {
    resolution: ResolvedResolution,
  }

  impl Debug for ResolvedResolverPlugin {
    fn fmt(&self, f: &mut std::fmt::Formatter<'_>) -> std::fmt::Result {
      write!(f, "ResolvedResolverPlugin")
    }
  }

  #[async_trait]
  impl ResolverPlugin for ResolvedResolverPlugin {
    async fn resolve(&self, _ctx: ResolveContext) -> Result<Resolved, anyhow::Error> {
      Ok(Resolved {
        invalidations: Vec::new(),
        resolution: Resolution::Resolved(self.resolution.clone()),
      })
    }
  }

  #[derive(Debug, Hash)]
  struct UnresolvedResolverPlugin {}

  #[async_trait]
  impl ResolverPlugin for UnresolvedResolverPlugin {
    async fn resolve(&self, _ctx: ResolveContext) -> Result<Resolved, anyhow::Error> {
      Ok(Resolved {
        invalidations: Vec::new(),
        resolution: Resolution::Unresolved,
      })
    }
  }

  #[tokio::test(flavor = "multi_thread")]
  async fn returns_excluded_resolution() {
    let request = PathRequest {
      dependency: Arc::new(Dependency::default()),
    };

    let resolution = request_tracker(RequestTrackerTestOptions {
      plugins: test_plugins!(vec![Arc::new(ExcludedResolverPlugin {})]),
      ..RequestTrackerTestOptions::default()
    })
    .run_request(request)
    .await;

    assert_eq!(
      resolution.map_err(|e| e.to_string()),
      Ok(RequestResult::Path(PathRequestOutput::Excluded))
    );
  }

  #[tokio::test(flavor = "multi_thread")]
  async fn returns_an_error_when_resolved_file_path_is_not_absolute() {
    let request = PathRequest {
      dependency: Arc::new(Dependency::default()),
    };

    let resolution = request_tracker(RequestTrackerTestOptions {
      plugins: test_plugins!(vec![Arc::new(ResolvedResolverPlugin {
        resolution: ResolvedResolution {
          file_path: PathBuf::from("./"),
          ..ResolvedResolution::default()
        },
      })]),
      ..RequestTrackerTestOptions::default()
    })
    .run_request(request)
    .await;

    assert_eq!(
      resolution.map_err(|e| e.to_string()),
      Err(String::from(
        "ResolvedResolverPlugin must return an absolute path, but got ./"
      ))
    );
  }

  #[tokio::test(flavor = "multi_thread")]
  async fn returns_the_first_resolved_resolution() {
    #[cfg(not(target_os = "windows"))]
    let root = PathBuf::from(std::path::MAIN_SEPARATOR_STR);

    #[cfg(target_os = "windows")]
    let root = PathBuf::from("c:\\windows");

    let request = PathRequest {
      dependency: Arc::new(Dependency::default()),
    };

    let path = root.join("a.js");

    let resolution = request_tracker(RequestTrackerTestOptions {
      plugins: test_plugins!(vec![
        Arc::new(UnresolvedResolverPlugin {}),
        Arc::new(ResolvedResolverPlugin {
          resolution: ResolvedResolution {
            file_path: root.join("a.js"),
            ..ResolvedResolution::default()
          },
        }),
        Arc::new(ResolvedResolverPlugin {
          resolution: ResolvedResolution {
            file_path: root.join("b.js"),
            ..ResolvedResolution::default()
          },
        }),
      ]),
      ..RequestTrackerTestOptions::default()
    })
    .run_request(request)
    .await;

    assert_eq!(
      resolution.map_err(|e| e.to_string()),
      Ok(RequestResult::Path(PathRequestOutput::Resolved {
        can_defer: false,
        code: None,
        path,
        pipeline: None,
        query: None,
        side_effects: false
      }))
    );
  }

  mod when_all_resolvers_return_unresolved {
    use super::*;

    #[tokio::test(flavor = "multi_thread")]
    async fn returns_an_excluded_resolution_when_the_dependency_is_optional() {
      let request = PathRequest {
        dependency: Arc::new(Dependency {
          is_optional: true,
          specifier: String::from("a.js"),
          ..Default::default()
        }),
      };

      let resolution = request_tracker(RequestTrackerTestOptions {
        plugins: test_plugins!(vec![Arc::new(UnresolvedResolverPlugin {})]),
        ..RequestTrackerTestOptions::default()
      })
      .run_request(request)
      .await;

      assert_eq!(
        resolution.map_err(|e| e.to_string()),
        Ok(RequestResult::Path(PathRequestOutput::Excluded))
      );
    }

    #[tokio::test(flavor = "multi_thread")]
    async fn returns_an_error_when_the_dependency_is_required() {
      let assert_error = move |dependency: Dependency, error: &'static str| async move {
        let request = PathRequest {
          dependency: Arc::new(Dependency {
            is_optional: false,
            ..dependency
          }),
        };

        let resolution = request_tracker(RequestTrackerTestOptions {
          plugins: test_plugins!(vec![Arc::new(UnresolvedResolverPlugin {})]),
          ..RequestTrackerTestOptions::default()
        })
        .run_request(request)
        .await;

        assert_eq!(
          resolution.map_err(|e| e.to_string()),
          Err(String::from(error))
        );
      };

      assert_error(
        Dependency {
          specifier: String::from("a.js"),
          ..Dependency::default()
        },
        "Failed to resolve a.js",
      )
      .await;

      assert_error(
        Dependency {
          resolve_from: Some(PathBuf::from("rf.js")),
          specifier: String::from("a.js"),
          ..Dependency::default()
        },
        "Failed to resolve a.js from rf.js",
      )
      .await;

      assert_error(
        Dependency {
          source_path: Some(PathBuf::from("sp.js")),
          specifier: String::from("a.js"),
          ..Dependency::default()
        },
        "Failed to resolve a.js from sp.js",
      )
      .await;

      assert_error(
        Dependency {
          resolve_from: Some(PathBuf::from("rf.js")),
          source_path: Some(PathBuf::from("sp.js")),
          specifier: String::from("a.js"),
          ..Dependency::default()
        },
        "Failed to resolve a.js from rf.js",
      )
      .await;
    }
  }
}<|MERGE_RESOLUTION|>--- conflicted
+++ resolved
@@ -68,7 +68,6 @@
     let mut invalidations = Vec::new();
 
     for resolver in request_context.plugins().resolvers()?.iter() {
-<<<<<<< HEAD
       let result = resolver.resolve(ResolveContext {
         dependency: Arc::clone(&self.dependency),
         pipeline: parsed_pipeline.clone(),
@@ -84,15 +83,6 @@
           continue;
         }
       };
-=======
-      let resolved = resolver
-        .resolve(ResolveContext {
-          dependency: Arc::clone(&self.dependency),
-          pipeline: parsed_pipeline.clone(),
-          specifier: String::from(specifier),
-        })
-        .await?;
->>>>>>> 4f4afe41
 
       invalidations.extend(resolved.invalidations);
 
