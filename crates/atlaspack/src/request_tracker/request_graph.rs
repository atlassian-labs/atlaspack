--- conflicted
+++ resolved
@@ -10,15 +10,9 @@
 pub enum RequestNode {
   Error(RunRequestError),
   Root,
-<<<<<<< HEAD
-  Incomplete,
-  Valid(Arc<RequestResult>),
-  Invalid(Arc<RequestResult>),
-=======
   Incomplete(Option<Arc<RequestResult>>),
   Valid(Arc<RequestResult>),
   Invalid(Option<Arc<RequestResult>>),
->>>>>>> 126f45b1
   FileInvalidation,
 }
 
