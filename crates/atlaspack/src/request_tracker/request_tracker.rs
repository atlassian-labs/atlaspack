--- conflicted
+++ resolved
@@ -137,12 +137,8 @@
 
           if let Some(prev_result) = self.prepare_request(request_id)? {
             self.link_request_to_parent(request_id, parent_request_id)?;
-<<<<<<< HEAD
-            // Result is cached
-=======
 
             // Cached request
->>>>>>> 126f45b1
             if let Some(response_tx) = response_tx {
               let _ = response_tx.send(Ok((prev_result, request_id, true)));
             }
@@ -200,26 +196,11 @@
 
     self.link_request_to_parent(request_id, None)?;
     self.get_request(request_id)
-<<<<<<< HEAD
-  }
-
-  pub fn get_cached_request_result(&self, request: impl Request) -> Option<Arc<RequestResult>> {
-    match self.get_request_node(request.id())? {
-      RequestNode::Valid(value) => Some(value.clone()),
-      RequestNode::Invalid(value) => Some(value.clone()),
-      _ => None,
-    }
-=======
->>>>>>> 126f45b1
   }
 
   /// Before a request is run, a 'pending' [`RequestNode::Incomplete`] entry is added to the graph.
   fn prepare_request(&mut self, request_id: u64) -> anyhow::Result<Option<Arc<RequestResult>>> {
-<<<<<<< HEAD
-    let node_index = self
-=======
     let node_index = *self
->>>>>>> 126f45b1
       .request_index
       .entry(request_id)
       .or_insert_with(|| self.graph.add_node(RequestNode::Incomplete(None)));
@@ -234,10 +215,6 @@
       return Ok(Some(prev_result.clone()));
     }
 
-<<<<<<< HEAD
-    *request_node = RequestNode::Incomplete;
-    Ok(None)
-=======
     self.invalid_nodes.remove(&node_index);
     *request_node = if let RequestNode::Invalid(prev_result) = request_node {
       RequestNode::Incomplete(prev_result.clone())
@@ -261,7 +238,6 @@
     for edge_id in old_invalidations {
       self.graph.remove_edge(edge_id);
     }
->>>>>>> 126f45b1
   }
 
   /// Once a request finishes, its result is stored under its [`RequestNode`] entry on the graph
@@ -282,14 +258,6 @@
 
     match result {
       Err(error) => {
-<<<<<<< HEAD
-        *request_node = RequestNode::Error(AtlaspackError::from(&error).into());
-        Err(error)
-      }
-      Ok(result) => {
-        let invalidations = result.invalidations;
-        let result = Arc::new(result.result);
-=======
         self.invalid_nodes.insert(*node_index);
         *request_node = RequestNode::Error(AtlaspackError::from(&error).into());
 
@@ -301,7 +269,6 @@
           invalidations,
         } = result;
         let result = Arc::new(result);
->>>>>>> 126f45b1
 
         // Update node with latest result
         *request_node = RequestNode::Valid(result.clone());
@@ -340,11 +307,7 @@
     let node_index = self.request_index.get(&request_id)?;
     self.graph.node_weight(*node_index)
   }
-<<<<<<< HEAD
-  #[tracing::instrument(level = "info", skip(self))]
-=======
-
->>>>>>> 126f45b1
+
   fn get_request(&self, request_id: u64) -> anyhow::Result<Arc<RequestResult>> {
     match self.get_request_node(request_id) {
       Some(RequestNode::Error(error)) => Err(AtlaspackError::from(error).into()),
@@ -380,42 +343,6 @@
     Ok(())
   }
 
-<<<<<<< HEAD
-  #[tracing::instrument(level = "info", skip_all, ret, fields(events = watch_events.len()))]
-  pub fn respond_to_fs_events(&mut self, watch_events: WatchEvents) -> bool {
-    let mut need_rebuild = false;
-
-    for invalidation in watch_events.iter() {
-      // We don't currently distinguish between the different file event types
-      match invalidation {
-        WatchEvent::Delete(file_path)
-        | WatchEvent::Update(file_path)
-        | WatchEvent::Create(file_path) => {
-          if let Some(invalidation_node) = self.invalidations.get(file_path) {
-            let mut invalid_nodes = Vec::new();
-            {
-              let reverse_graph = Reversed(&self.graph);
-              let mut dfs = Dfs::new(reverse_graph, *invalidation_node);
-
-              while let Some(node_index) = dfs.next(reverse_graph) {
-                invalid_nodes.push(node_index);
-              }
-            }
-
-            for invalid_node in invalid_nodes {
-              tracing::info!(
-                "{:?} invalidates {:#?}",
-                file_path,
-                self.graph.node_weight(invalid_node)
-              );
-              let node = &mut self.graph[invalid_node];
-
-              if let RequestNode::Valid(result) = node {
-                *node = RequestNode::Invalid(result.clone());
-              }
-              need_rebuild = true;
-            }
-=======
   fn invalidate_node(&mut self, node_index: &NodeIndex, file_path_reason: &PathBuf) {
     let mut invalid_nodes = Vec::new();
     {
@@ -428,7 +355,6 @@
         match node {
           RequestNode::Incomplete(_) | RequestNode::Valid(_) => {
             invalid_nodes.push(node_index);
->>>>>>> 126f45b1
           }
           // Ignore the following node types
           RequestNode::Root => {}
