--- conflicted
+++ resolved
@@ -9,21 +9,6 @@
 const __dirname = path.dirname(url.fileURLToPath(import.meta.url));
 const __root = path.dirname(__dirname);
 
-<<<<<<< HEAD
-for (const foundRel of glob.sync('packages/**/*.node', {
-  cwd: __root,
-  ignore: '**/node_modules/**',
-})) {
-  const found = path.join(__root, foundRel);
-  if (process.platform === 'linux') {
-    console.log(`Stripping:     ${found}`);
-    cmd(
-      `objcopy --only-keep-debug --compress-debug-sections=zlib ${found} ${found}.debug`,
-    );
-    cmd(`objcopy --strip-debug --strip-unneeded ${found}`);
-    cmd(`objcopy --add-gnu-debuglink=${found}.debug ${found}`);
-    console.log(`  ➜ Generated: ${found}.debug`);
-=======
 const rm = process.argv.includes('--rm');
 const upload = process.argv.includes('--upload-to-sentry');
 
@@ -37,7 +22,6 @@
   const debugFiles = await stripDebugSymbols();
   if (upload) {
     await uploadDebugSymbolsToSentry();
->>>>>>> 560f7575
   }
   if (rm) {
     await removeFiles(debugFiles);
