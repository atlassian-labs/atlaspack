--- conflicted
+++ resolved
@@ -3,8 +3,6 @@
 import HMRServer from './HMRServer';
 import Server from './Server';
 import {StaticServerDataProvider} from './StaticServerDataProvider';
-<<<<<<< HEAD
-import assert from 'node:assert';
 import {getFeatureFlag} from '@atlaspack/feature-flags';
 import {
   atlaspackDevServerCreate,
@@ -12,8 +10,6 @@
   atlaspackDevServerStop,
   JsDevServer,
 } from '@atlaspack/rust';
-=======
->>>>>>> 842b487b
 
 let rustServers: Map<number, JsDevServer> = new Map();
 let servers: Map<number, Server> = new Map();
@@ -63,15 +59,7 @@
                 distDir: serveOptions.distDir,
                 publicUrl: serveOptions.publicUrl ?? '/',
               },
-<<<<<<< HEAD
-              dataProvider!,
-=======
-<<<<<<< HEAD
-              logger,
-              https: options.serveOptions ? options.serveOptions.https : false,
-=======
               getDataProvider(serveOptions),
->>>>>>> 842b487b
             );
             await atlaspackDevServerStart(devServer);
             rustServers.set(serveOptions.port, devServer);
@@ -80,10 +68,6 @@
             let serverOptions = {
               ...serveOptions,
               projectRoot: options.projectRoot,
-<<<<<<< HEAD
-=======
->>>>>>> 073028cb4 (fixup issue in server reporter)
->>>>>>> 842b487b
               cacheDir: options.cacheDir,
               // Override the target's publicUrl as that is likely meant for production.
               // This could be configurable in the future.
@@ -94,19 +78,8 @@
               logger,
               hmrOptions,
             };
-<<<<<<< HEAD
-
-            server = new Server(serverOptions, dataProvider!);
-=======
-<<<<<<< HEAD
-            hmrServer = new HMRServer(hmrServerOptions);
-            hmrServers.set(serveOptions.port, hmrServer);
-            await hmrServer.start();
-            return;
-=======
 
             server = new Server(serverOptions, getDataProvider(serveOptions));
->>>>>>> 842b487b
             servers.set(serveOptions.port, server);
             const devServer = await server.start();
 
@@ -132,10 +105,6 @@
               await hmrServer.start();
               return;
             }
-<<<<<<< HEAD
-=======
->>>>>>> 073028cb4 (fixup issue in server reporter)
->>>>>>> 842b487b
           }
         }
 
