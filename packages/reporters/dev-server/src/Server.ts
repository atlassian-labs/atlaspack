// @ts-expect-error TS2307
import type {DevServerOptions, Request, Response} from './types.js.flow';
import type {
  BuildSuccessEvent,
  BundleGraph,
  FilePath,
  PluginOptions,
  PackagedBundle,
} from '@atlaspack/types';
import type {Diagnostic} from '@atlaspack/diagnostic';
import type {FileSystem} from '@atlaspack/fs';
import type {HTTPServer, FormattedCodeFrame} from '@atlaspack/utils';

import invariant from 'assert';
import path from 'path';
import url from 'url';
import {
  ansiHtml,
  createHTTPServer,
  resolveConfig,
  readConfig,
  prettyDiagnostic,
  relativePath,
} from '@atlaspack/utils';
import serverErrors from './serverErrors';
import fs from 'fs';
import ejs from 'ejs';
import connect from 'connect';
import serveHandler from 'serve-handler';
import {createProxyMiddleware} from 'http-proxy-middleware';
import {URL, URLSearchParams} from 'url';
import launchEditor from 'launch-editor';
import fresh from 'fresh';

export function setHeaders(res: Response) {
  res.setHeader('Access-Control-Allow-Origin', '*');
  res.setHeader(
    'Access-Control-Allow-Methods',
    'GET, HEAD, PUT, PATCH, POST, DELETE',
  );
  res.setHeader(
    'Access-Control-Allow-Headers',
    'Origin, X-Requested-With, Content-Type, Accept, Content-Type',
  );
  res.setHeader('Cache-Control', 'max-age=0, must-revalidate');
}

const SLASH_REGEX = /\//g;

export const SOURCES_ENDPOINT = '/__parcel_source_root';
const EDITOR_ENDPOINT = '/__parcel_launch_editor';
const TEMPLATE_404 = fs.readFileSync(
  path.join(__dirname, '..', 'templates/404.html'),
  'utf8',
);

const TEMPLATE_500 = fs.readFileSync(
  path.join(__dirname, '..', 'templates/500.html'),
  'utf8',
);
type NextFunction = (
  req: Request,
  res: Response,
  next?: (arg1?: any) => any,
) => any;

export default class Server {
<<<<<<< HEAD
  readonly middleware: Array<(req: Request, res: Response) => boolean>;
  readonly options: DevServerOptions;
  readonly dataProvider: ServerDataProvider;

  private pending: boolean;
  private pendingRequests: Array<[Request, Response]>;
  private rootPath: string;
  private errors: Array<{
=======
  pending: boolean;
  pendingRequests: Array<[Request, Response]>;
  middleware: Array<(req: Request, res: Response) => boolean>;
  options: DevServerOptions;
  rootPath: string;
  bundleGraph: BundleGraph<PackagedBundle> | null;
  requestBundle:
    | ((bundle: PackagedBundle) => Promise<BuildSuccessEvent>)
    | null
    | undefined;
  errors: Array<{
>>>>>>> 53da1a0a
    message: string;
    stack: string | null | undefined;
    frames: Array<FormattedCodeFrame>;
    hints: Array<string>;
    documentation: string;
  }> | null;
  private stopServer: (() => Promise<void>) | null | undefined;

  constructor(options: DevServerOptions) {
    this.options = options;
    try {
      this.rootPath = new URL(options.publicUrl).pathname;
    } catch (e: any) {
      this.rootPath = options.publicUrl;
    }
    this.pending = true;
    this.pendingRequests = [];
    this.middleware = [];
    this.bundleGraph = null;
    this.requestBundle = null;
    this.errors = null;
  }

  buildStart() {
    this.pending = true;
  }

  buildSuccess(
    bundleGraph: BundleGraph<PackagedBundle>,
    requestBundle: (bundle: PackagedBundle) => Promise<BuildSuccessEvent>,
  ) {
    this.bundleGraph = bundleGraph;
    this.requestBundle = requestBundle;
    this.errors = null;
    this.pending = false;

    if (this.pendingRequests.length > 0) {
      let pendingRequests = this.pendingRequests;
      this.pendingRequests = [];
      for (let [req, res] of pendingRequests) {
        this.respond(req, res);
      }
    }
  }

  async buildError(options: PluginOptions, diagnostics: Array<Diagnostic>) {
    this.pending = false;
    this.errors = await Promise.all(
      diagnostics.map(async (d) => {
        let ansiDiagnostic = await prettyDiagnostic(d, options);

        return {
          message: ansiHtml(ansiDiagnostic.message),
          stack: ansiDiagnostic.stack ? ansiHtml(ansiDiagnostic.stack) : null,
          frames: ansiDiagnostic.frames.map((f) => ({
            location: f.location,
            code: ansiHtml(f.code),
          })),
          hints: ansiDiagnostic.hints.map((hint) => ansiHtml(hint)),
          documentation: d.documentationURL ?? '',
        };
      }),
    );
  }

  respond(req: Request, res: Response): unknown {
    if (this.middleware.some((handler) => handler(req, res))) return;
    let {pathname, search} = url.parse(req.originalUrl || req.url);
    if (pathname == null) {
      pathname = '/';
    }

    if (pathname.startsWith(EDITOR_ENDPOINT) && search) {
      let query = new URLSearchParams(search);
      let file = query.get('file');
      if (file) {
        // File location might start with /__parcel_source_root if it came from a source map.
        if (file.startsWith(SOURCES_ENDPOINT)) {
          file = file.slice(SOURCES_ENDPOINT.length + 1);
        }
        launchEditor(file);
      }
      res.end();
    } else if (this.errors) {
      return this.send500(req, res);
    } else if (path.extname(pathname) === '') {
      // If the URL doesn't start with the public path, or the URL doesn't
      // have a file extension, send the main HTML bundle.
      return this.sendIndex(req, res);
    } else if (pathname.startsWith(SOURCES_ENDPOINT)) {
      req.url = pathname.slice(SOURCES_ENDPOINT.length);
      return this.serve(
        this.options.inputFS,
        this.options.projectRoot,
        req,
        res,
        () => this.send404(req, res),
      );
    } else if (pathname.startsWith(this.rootPath)) {
      // Otherwise, serve the file from the dist folder
      req.url =
        this.rootPath === '/' ? pathname : pathname.slice(this.rootPath.length);
      if (req.url[0] !== '/') {
        req.url = '/' + req.url;
      }
      return this.serveBundle(req, res, () => this.sendIndex(req, res));
    } else {
      return this.send404(req, res);
    }
  }

  sendIndex(req: Request, res: Response) {
    if (this.bundleGraph) {
      // If the main asset is an HTML file, serve it
      let htmlBundleFilePaths = this.bundleGraph
        .getBundles()
        .filter((bundle) => path.posix.extname(bundle.name) === '.html')
        .map((bundle) => {
          return `/${relativePath(
            this.options.distDir,
            bundle.filePath,
            false,
          )}`;
        });

      let indexFilePath = null;
      let {pathname: reqURL} = url.parse(req.originalUrl || req.url);

      if (!reqURL) {
        reqURL = '/';
      }

      if (htmlBundleFilePaths.length === 1) {
        indexFilePath = htmlBundleFilePaths[0];
      } else {
        let bestMatch = null;
        for (let bundle of htmlBundleFilePaths) {
          let bundleDir = path.posix.dirname(bundle);
          let bundleDirSubdir = bundleDir === '/' ? bundleDir : bundleDir + '/';
          let withoutExtension = path.posix.basename(
            bundle,
            path.posix.extname(bundle),
          );
          let isIndex = withoutExtension === 'index';

          let matchesIsIndex = null;
          if (
            isIndex &&
            (reqURL.startsWith(bundleDirSubdir) || reqURL === bundleDir)
          ) {
            // bundle is /bar/index.html and (/bar or something inside of /bar/** was requested was requested)
            matchesIsIndex = true;
          } else if (reqURL == path.posix.join(bundleDir, withoutExtension)) {
            // bundle is /bar/foo.html and /bar/foo was requested
            matchesIsIndex = false;
          }
          if (matchesIsIndex != null) {
            let depth = bundle.match(SLASH_REGEX)?.length ?? 0;
            if (
              bestMatch == null ||
              // This one is more specific (deeper)
              bestMatch.depth < depth ||
              // This one is just as deep, but the bundle name matches and not just index.html
              (bestMatch.depth === depth && bestMatch.isIndex)
            ) {
              bestMatch = {bundle, depth, isIndex: matchesIsIndex};
            }
          }
        }
        indexFilePath = bestMatch?.['bundle'] ?? htmlBundleFilePaths[0];
      }

      if (indexFilePath) {
        req.url = indexFilePath;
        this.serveBundle(req, res, () => this.send404(req, res));
      } else {
        this.send404(req, res);
      }
    } else {
      this.send404(req, res);
    }
  }

  async serveBundle(
    req: Request,
    res: Response,
    next: NextFunction,
  ): Promise<void> {
    let bundleGraph = this.bundleGraph;
    if (bundleGraph) {
      let {pathname} = url.parse(req.url);
      if (!pathname) {
        this.send500(req, res);
        return;
      }

      let requestedPath = path.normalize(pathname.slice(1));
      let bundle = bundleGraph
        .getBundles()
        .find(
          (b) =>
            path.relative(this.options.distDir, b.filePath) === requestedPath,
        );
      if (!bundle) {
        this.serveDist(req, res, next);
        return;
      }

      invariant(this.requestBundle != null);
      try {
        await this.requestBundle(bundle);
      } catch (err: any) {
        this.send500(req, res);
        return;
      }

      this.serveDist(req, res, next);
    } else {
      this.send404(req, res);
    }
  }

  serveDist(
    req: Request,
    res: Response,
    next: NextFunction,
  ): Promise<undefined> | Promise<unknown> {
    return this.serve(
      this.options.outputFS,
      this.options.distDir,
      req,
      res,
      next,
    );
  }

  async serve(
    fs: FileSystem,
    root: FilePath,
    req: Request,
    res: Response,
    next: NextFunction,
  ): Promise<unknown> {
    if (req.method !== 'GET' && req.method !== 'HEAD') {
      // method not allowed
      res.statusCode = 405;
      res.setHeader('Allow', 'GET, HEAD');
      res.setHeader('Content-Length', '0');
      res.end();
      return;
    }

    try {
      var filePath = url.parse(req.url).pathname || '';
      filePath = decodeURIComponent(filePath);
    } catch (err: any) {
      return this.sendError(res, 400);
    }

    filePath = path.normalize('.' + path.sep + filePath);

    // malicious path
    if (filePath.includes(path.sep + '..' + path.sep)) {
      return this.sendError(res, 403);
    }

    // join / normalize from the root dir
    if (!path.isAbsolute(filePath)) {
      filePath = path.normalize(path.join(root, filePath));
    }

    try {
      var stat = await fs.stat(filePath);
    } catch (err: any) {
      if (err.code === 'ENOENT') {
        return next(req, res);
      }

      return this.sendError(res, 500);
    }

    // Fall back to next handler if not a file
    if (!stat || !stat.isFile()) {
      return next(req, res);
    }

    if (fresh(req.headers, {'last-modified': stat.mtime.toUTCString()})) {
      res.statusCode = 304;
      res.end();
      return;
    }

    return serveHandler(
      req,
      res,
      {
        public: root,
        cleanUrls: false,
      },
      {
        // @ts-expect-error TS7006
        lstat: (path) => fs.stat(path),
        // @ts-expect-error TS7006
        realpath: (path) => fs.realpath(path),
        // @ts-expect-error TS7006
        createReadStream: (path, options) => fs.createReadStream(path, options),
        // @ts-expect-error TS7006
        readdir: (path) => fs.readdir(path),
      },
    );
  }

  sendError(res: Response, statusCode: number) {
    res.statusCode = statusCode;
    res.end();
  }

  send404(req: Request, res: Response) {
    res.statusCode = 404;
    res.end(TEMPLATE_404);
  }

  send500(req: Request, res: Response): undefined | Response {
    res.setHeader('Content-Type', 'text/html; charset=utf-8');
    res.writeHead(500);

    if (this.errors) {
      return res.end(
        ejs.render(TEMPLATE_500, {
          errors: this.errors,
          hmrOptions: this.options.hmrOptions,
        }),
      );
    }
  }

  logAccessIfVerbose(req: Request) {
    this.options.logger.verbose({
      message: `Request: ${req.headers.host}${req.originalUrl || req.url}`,
    });
  }

  /**
   * Load proxy table from package.json and apply them.
   */
  async applyProxyTable(app: any): Promise<Server> {
    // avoid skipping project root
    const fileInRoot: string = path.join(this.options.projectRoot, 'index');

    const configFilePath = await resolveConfig(
      this.options.inputFS,
      fileInRoot,
      [
        '.proxyrc.cts',
        '.proxyrc.mts',
        '.proxyrc.ts',
        '.proxyrc.cjs',
        '.proxyrc.mjs',
        '.proxyrc.js',
        '.proxyrc',
        '.proxyrc.json',
      ],
      this.options.projectRoot,
    );

    if (!configFilePath) {
      return this;
    }

    const filename = path.basename(configFilePath);

    if (filename === '.proxyrc' || filename === '.proxyrc.json') {
      let conf = await readConfig(this.options.inputFS, configFilePath);
      if (!conf) {
        return this;
      }
      let cfg = conf.config;
      if (typeof cfg !== 'object') {
        this.options.logger.warn({
          message:
            "Proxy table in '.proxyrc' should be of object type. Skipping...",
        });
        return this;
      }
      for (const [context, options] of Object.entries(cfg)) {
        // each key is interpreted as context, and value as middleware options
        // @ts-expect-error TS2345
        app.use(createProxyMiddleware(context, options));
      }
    } else {
      let cfg = await this.options.packageManager.require(
        configFilePath,
        fileInRoot,
      );
      if (Object.prototype.toString.call(cfg) === '[object Module]') {
        cfg = cfg.default;
      }

      if (typeof cfg !== 'function') {
        this.options.logger.warn({
          message: `Proxy configuration file '${filename}' should export a function. Skipping...`,
        });
        return this;
      }
      cfg(app);
    }

    return this;
  }

  async start(): Promise<HTTPServer> {
    const finalHandler = (req: Request, res: Response) => {
      this.logAccessIfVerbose(req);

      // Wait for the parcelInstance to finish bundling if needed
      if (this.pending) {
        this.pendingRequests.push([req, res]);
      } else {
        this.respond(req, res);
      }
    };

    const app = connect();
    app.use((req, res, next) => {
      setHeaders(res);
      next();
    });

    app.use((req, res, next) => {
      if (req.url === '/__parcel_healthcheck') {
        res.statusCode = 200;
        res.write(`${Date.now()}`);
        res.end();
      } else {
        next();
      }
    });

    await this.applyProxyTable(app);
    app.use(finalHandler);

    let {server, stop} = await createHTTPServer({
      cacheDir: this.options.cacheDir,
      https: this.options.https,
      inputFS: this.options.inputFS,
      listener: app,
      outputFS: this.options.outputFS,
      host: this.options.host,
    });
    this.stopServer = stop;

    server.listen(this.options.port, this.options.host);
    // @ts-expect-error TS2322
    return new Promise(
      (
        resolve: (result: Promise<Server> | Server) => void,
        reject: (error?: any) => void,
      ) => {
        server.once('error', (err) => {
          this.options.logger.error({
            // @ts-expect-error TS2345
            message: serverErrors(err, this.options.port),
          } as Diagnostic);
          reject(err);
        });

        server.once('listening', () => {
          // @ts-expect-error TS2345
          resolve(server);
        });
      },
    );
  }

  async stop(): Promise<void> {
    invariant(this.stopServer != null);
    await this.stopServer();
    this.stopServer = null;
  }
}<|MERGE_RESOLUTION|>--- conflicted
+++ resolved
@@ -65,16 +65,6 @@
 ) => any;
 
 export default class Server {
-<<<<<<< HEAD
-  readonly middleware: Array<(req: Request, res: Response) => boolean>;
-  readonly options: DevServerOptions;
-  readonly dataProvider: ServerDataProvider;
-
-  private pending: boolean;
-  private pendingRequests: Array<[Request, Response]>;
-  private rootPath: string;
-  private errors: Array<{
-=======
   pending: boolean;
   pendingRequests: Array<[Request, Response]>;
   middleware: Array<(req: Request, res: Response) => boolean>;
@@ -86,7 +76,6 @@
     | null
     | undefined;
   errors: Array<{
->>>>>>> 53da1a0a
     message: string;
     stack: string | null | undefined;
     frames: Array<FormattedCodeFrame>;
