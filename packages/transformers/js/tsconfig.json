--- conflicted
+++ resolved
@@ -24,11 +24,10 @@
       "path": "../../core/workers/tsconfig.json"
     },
     {
-<<<<<<< HEAD
       "path": "../../core/build-cache/tsconfig.json"
-=======
+    },
+    {
       "path": "../../core/source-map/tsconfig.json"
->>>>>>> 73168c27
     }
   ]
 }