pub mod add_display_name;
mod collect;
mod constant_module;
mod dead_returns_remover;
mod dependency_collector;
mod env_replacer;
mod esm_export_classifier;
mod esm_to_cjs_replacer;
mod fs;
mod global_replacer;
mod global_this_aliaser;
mod hoist;
mod lazy_loading_transformer;
mod magic_comments;
mod node_replacer;
pub mod test_utils;
mod typeof_replacer;
mod unused_bindings_remover;
pub mod utils;

use std::collections::HashMap;
use std::collections::HashSet;
use std::path::Path;
use std::path::PathBuf;
use std::str::FromStr;

use atlaspack_contextual_imports::ContextualImportsConfig;
use atlaspack_contextual_imports::ContextualImportsInlineRequireVisitor;
use atlaspack_core::types::Condition;
use atlaspack_macros::MacroCallback;
use atlaspack_macros::MacroError;
use atlaspack_macros::Macros;

use collect::Collect;
pub use collect::CollectImportedSymbol;
use collect::CollectResult;
use constant_module::ConstantModule;
use dead_returns_remover::DeadReturnsRemover;
pub use dependency_collector::DependencyDescriptor;
pub use dependency_collector::dependency_collector;
use env_replacer::*;
use esm_to_cjs_replacer::EsmToCjsReplacer;
use fs::inline_fs;
use global_replacer::GlobalReplacer;
use global_this_aliaser::GlobalThisAliaser;
pub use hoist::ExportedSymbol;
use hoist::HoistResult;
pub use hoist::ImportedSymbol;
use hoist::hoist;
use indexmap::IndexMap;
use lazy_loading_transformer::LazyLoadingTransformer;
use magic_comments::MagicCommentsVisitor;
use node_replacer::NodeReplacer;
use path_slash::PathExt;
use pathdiff::diff_paths;
use serde::Deserialize;
use serde::Serialize;
use std::io::{self};
use swc_core::common::FileName;
use swc_core::common::Globals;
use swc_core::common::Mark;
use swc_core::common::SourceMap;
use swc_core::common::comments::SingleThreadedComments;
use swc_core::common::errors::Handler;
use swc_core::common::pass::Optional;
use swc_core::common::source_map::SourceMapGenConfig;
use swc_core::common::sync::Lrc;
use swc_core::ecma::ast::Module;
use swc_core::ecma::ast::ModuleItem;
use swc_core::ecma::ast::Program;
use swc_core::ecma::codegen::text_writer::JsWriter;
use swc_core::ecma::parser::EsSyntax;
use swc_core::ecma::parser::Parser;
use swc_core::ecma::parser::StringInput;
use swc_core::ecma::parser::Syntax;
use swc_core::ecma::parser::TsSyntax;
use swc_core::ecma::parser::error::Error;
use swc_core::ecma::parser::lexer::Lexer;
use swc_core::ecma::preset_env::Mode::Entry;
use swc_core::ecma::preset_env::Targets;
use swc_core::ecma::preset_env::Version;
use swc_core::ecma::preset_env::Versions;
use swc_core::ecma::preset_env::preset_env;
use swc_core::ecma::transforms::base::assumptions::Assumptions;
use swc_core::ecma::transforms::base::fixer::fixer;
use swc_core::ecma::transforms::base::fixer::paren_remover;
use swc_core::ecma::transforms::base::helpers;
use swc_core::ecma::transforms::base::hygiene::hygiene;
use swc_core::ecma::transforms::base::resolver;
use swc_core::ecma::transforms::compat::reserved_words::reserved_words;
use swc_core::ecma::transforms::optimization::simplify::dead_branch_remover;
use swc_core::ecma::transforms::optimization::simplify::expr_simplifier;
use swc_core::ecma::transforms::proposal::decorators;
use swc_core::ecma::transforms::react;
use swc_core::ecma::transforms::typescript;
use swc_core::ecma::visit::FoldWith;
use swc_core::ecma::visit::VisitMutWith;
use swc_core::ecma::visit::VisitWith;
use swc_core::ecma::visit::visit_mut_pass;
use typeof_replacer::*;
use unused_bindings_remover::UnusedBindingsRemover;
use utils::CodeHighlight;
pub use utils::Diagnostic;
use utils::DiagnosticSeverity;
use utils::ErrorBuffer;
pub use utils::SourceLocation;
pub use utils::SourceType;
use utils::error_buffer_to_diagnostics;

use crate::esm_export_classifier::EsmExportClassifier;
use crate::esm_export_classifier::SymbolsInfo;

type SourceMapBuffer = Vec<(swc_core::common::BytePos, swc_core::common::LineCol)>;

#[derive(Default, Serialize, Debug, Deserialize)]
pub struct Config {
  pub filename: String,
  #[serde(with = "serde_bytes")]
  pub code: Vec<u8>,
  pub module_id: String,
  pub project_root: String,
  pub replace_env: bool,
  pub env: HashMap<swc_core::ecma::atoms::JsWord, swc_core::ecma::atoms::JsWord>,
  pub inline_fs: bool,
  pub insert_node_globals: bool,
  pub node_replacer: bool,
  pub is_browser: bool,
  pub is_worker: bool,
  pub is_type_script: bool,
  pub is_jsx: bool,
  pub add_display_name: Option<bool>,
  pub jsx_pragma: Option<String>,
  pub jsx_pragma_frag: Option<String>,
  pub automatic_jsx_runtime: bool,
  pub jsx_import_source: Option<String>,
  pub decorators: bool,
  pub use_define_for_class_fields: bool,
  pub is_development: bool,
  pub react_refresh: bool,
  pub targets: Option<HashMap<String, String>>,
  pub source_maps: bool,
  pub scope_hoist: bool,
  pub source_type: SourceType,
  pub supports_module_workers: bool,
  pub is_library: bool,
  pub is_esm_output: bool,
  pub trace_bailouts: bool,
  pub is_swc_helpers: bool,
  pub standalone: bool,
  pub inline_constants: bool,
  pub conditional_bundling: bool,
  pub hmr_improvements: bool,
  pub magic_comments: bool,
  pub exports_rebinding_optimisation: bool,
  pub enable_global_this_aliaser: bool,
  pub enable_lazy_loading_transformer: bool,
  pub nested_promise_import_fix: bool,
<<<<<<< HEAD
  pub enable_browser_api_typeof_replacer: bool,
=======
  pub enable_dead_returns_remover: bool,
  pub enable_unused_bindings_remover: bool,
>>>>>>> a653244c
}

#[derive(Serialize, Debug, Default)]
#[non_exhaustive]
pub struct TransformResult {
  #[serde(with = "serde_bytes")]
  pub code: Vec<u8>,
  pub map: Option<String>,
  pub shebang: Option<String>,
  pub dependencies: Vec<DependencyDescriptor>,
  pub hoist_result: Option<HoistResult>,
  pub symbol_result: Option<CollectResult>,
  pub diagnostics: Option<Vec<Diagnostic>>,
  pub needs_esm_helpers: bool,
  pub used_env: HashSet<swc_core::ecma::atoms::JsWord>,
  pub has_node_replacements: bool,
  pub is_constant_module: bool,
  pub conditions: HashSet<Condition>,
  pub magic_comments: HashMap<String, String>,
  pub is_empty_or_empty_export: bool,
}

fn targets_to_versions(targets: &Option<HashMap<String, String>>) -> Option<Versions> {
  if let Some(targets) = targets {
    macro_rules! set_target {
      ($versions: ident, $name: ident) => {
        let version = targets.get(stringify!($name));
        if let Some(version) = version {
          if let Ok(version) = Version::from_str(version.as_str()) {
            $versions.$name = Some(version);
          }
        }
      };
    }

    let mut versions = Versions::default();
    set_target!(versions, chrome);
    set_target!(versions, opera);
    set_target!(versions, edge);
    set_target!(versions, firefox);
    set_target!(versions, safari);
    set_target!(versions, ie);
    set_target!(versions, ios);
    set_target!(versions, android);
    set_target!(versions, node);
    set_target!(versions, electron);
    return Some(versions);
  }

  None
}

pub fn transform(
  config: Config,
  call_macro: Option<MacroCallback>,
) -> Result<TransformResult, io::Error> {
  let mut result = TransformResult::default();
  let mut map_buf = vec![];

  let code = unsafe { std::str::from_utf8_unchecked(&config.code) };
  let source_map = Lrc::new(SourceMap::default());
  let module = parse(
    code,
    config.project_root.as_str(),
    config.filename.as_str(),
    &source_map,
    &config,
  );

  match module {
    Err(errs) => {
      let error_buffer = ErrorBuffer::default();
      let handler = Handler::with_emitter(true, false, Box::new(error_buffer.clone()));
      for err in errs {
        err.into_diagnostic(&handler).emit();
      }

      result.diagnostics = Some(error_buffer_to_diagnostics(&error_buffer, &source_map));
      Ok(result)
    }
    Ok((module, comments)) => {
      let mut module = module;

      result.shebang = match &mut module {
        Program::Module(module) => module.shebang.take().map(|s| s.to_string()),
        Program::Script(script) => script.shebang.take().map(|s| s.to_string()),
      };

      let mut global_deps = vec![];
      let mut fs_deps = vec![];
      let should_inline_fs = config.inline_fs
        && config.source_type != SourceType::Script
        && code.contains("readFileSync");
      let should_import_swc_helpers = match config.source_type {
        SourceType::Module => true,
        SourceType::Script => false,
      };

      swc_core::common::GLOBALS.set(&Globals::new(), || {
        let error_buffer = ErrorBuffer::default();
        let handler = Handler::with_emitter(true, false, Box::new(error_buffer.clone()));
        swc_core::common::errors::HANDLER.set(&handler, || {
          helpers::HELPERS.set(
            &helpers::Helpers::new(
              /* external helpers from @swc/helpers */ should_import_swc_helpers,
            ),
            || {
              let mut react_options = react::Options::default();
              if config.is_jsx {
                if let Some(jsx_pragma) = &config.jsx_pragma {
                  react_options.pragma = Some(jsx_pragma.clone());
                }
                if let Some(jsx_pragma_frag) = &config.jsx_pragma_frag {
                  react_options.pragma_frag = Some(jsx_pragma_frag.clone());
                }
                react_options.development = Some(config.is_development);
                react_options.refresh = if config.react_refresh {
                  Some(react::RefreshOptions::default())
                } else {
                  None
                };

                react_options.runtime = if config.automatic_jsx_runtime {
                  if let Some(import_source) = &config.jsx_import_source {
                    react_options.import_source = Some(import_source.clone());
                  }
                  Some(react::Runtime::Automatic)
                } else {
                  Some(react::Runtime::Classic)
                };
              }

              let global_mark = Mark::fresh(Mark::root());
              let unresolved_mark = Mark::fresh(Mark::root());

              if config.magic_comments && MagicCommentsVisitor::has_magic_comment(code) {
                let mut magic_comment_visitor = MagicCommentsVisitor::new(code);
                module.visit_with(&mut magic_comment_visitor);
                result.magic_comments = magic_comment_visitor.magic_comments;
              }

              let module = module.apply(&mut (
                resolver(unresolved_mark, global_mark, config.is_type_script),
                // Decorators can use type information, so must run before the TypeScript pass.
                Optional::new(
                  decorators::decorators(decorators::Config {
                    legacy: true,
                    // Always disabled for now, SWC's implementation doesn't match TSC.
                    emit_metadata: false,
                    // use_define_for_class_fields is ignored here, uses preset-env assumptions instead
                    ..Default::default()
                  }),
                  config.decorators
                ),
                Optional::new(
                  typescript::tsx(
                    source_map.clone(),
                    Default::default(),
                    typescript::TsxConfig {
                      pragma: react_options.pragma.clone(),
                      pragma_frag: react_options.pragma_frag.clone(),
                    },
                    Some(&comments),
                    unresolved_mark,
                    global_mark,
                  ),
                  config.is_type_script && config.is_jsx
                ),
                Optional::new(
                  typescript::strip(unresolved_mark, global_mark),
                  config.is_type_script && !config.is_jsx
                ),
              ));

              let is_module = module.is_module();
              // If it's a script, convert into module. This needs to happen after
              // the resolver (which behaves differently for non-/strict mode).
              let mut module = match module {
                Program::Module(module) => Program::Module(module),
                Program::Script(script) => Program::Module(Module {
                  span: script.span,
                  shebang: None,
                  body: script.body.into_iter().map(ModuleItem::Stmt).collect(),
                }),
              };

              if config.is_jsx {
                if config.add_display_name.unwrap_or(false) {
                  module.visit_mut_with(&mut add_display_name::AddDisplayNameVisitor::default());
                }

                module = module.apply(&mut react::react(
                    source_map.clone(),
                    Some(&comments),
                    react_options,
                    global_mark,
                    unresolved_mark,
                  ),
                );
              }

              let mut preset_env_config = swc_core::ecma::preset_env::Config {
                dynamic_import: true,
                ..Default::default()
              };
              let versions = targets_to_versions(&config.targets);
              let mut should_run_preset_env = false;
              if !config.is_swc_helpers {
                // Avoid transpiling @swc/helpers so that we don't cause infinite recursion.
                // Filter the versions for preset_env only so that syntax support checks
                // (e.g. in esm2cjs) still work correctly.
                if let Some(versions) = versions {
                  should_run_preset_env = true;
                  preset_env_config.targets = Some(Targets::Versions(versions));
                  preset_env_config.shipped_proposals = true;
                  preset_env_config.mode = Some(Entry);
                  preset_env_config.bugfixes = true;
                }
              }

              let mut assumptions = Assumptions::default();
              if config.is_type_script && !config.use_define_for_class_fields {
                assumptions.set_public_class_fields |= true;
              }

              let mut diagnostics = vec![];
              if let Some(call_macro) = call_macro {
                let mut errors = Vec::new();
                module = module.fold_with(&mut Macros::new(call_macro, &source_map, &mut errors));
                for error in errors {
                  diagnostics.push(macro_error_to_diagnostic(error, &source_map));
                }
              }

              if config.scope_hoist && config.inline_constants {
                let mut constant_module = ConstantModule::new();
                module.visit_with(&mut constant_module);
                result.is_constant_module = constant_module.is_constant_module;
              }

              if !config.conditional_bundling {
                // Treat conditional imports as two inline requires when flag is off
                module.visit_mut_with(&mut ContextualImportsInlineRequireVisitor::new(
                  unresolved_mark,
                  ContextualImportsConfig {
                    server: false,
                    // Fallback to false variant when flag is off
                    default_if_undefined: true,
                  },
                ));
              }

              let mut module = {
                let mut passes = (
                  Optional::new(
                    visit_mut_pass(TypeofReplacer::new(unresolved_mark)),
                    config.source_type != SourceType::Script,
                  ),
                  // Inline process.env and process.browser,
                  Optional::new(
                    visit_mut_pass(EnvReplacer {
                      replace_env: config.replace_env,
                      env: &config.env,
                      is_browser: config.is_browser,
                      used_env: &mut result.used_env,
                      source_map: source_map.clone(),
                      diagnostics: &mut diagnostics,
                      unresolved_mark
                    }),
                    config.source_type != SourceType::Script
                  ),
                  Optional::new(
                    visit_mut_pass(GlobalThisAliaser::new(unresolved_mark)),
                    config.enable_global_this_aliaser && GlobalThisAliaser::should_transform(&config.filename)
                  ),
                  Optional::new(
                    visit_mut_pass(LazyLoadingTransformer::new(unresolved_mark)),
                    config.enable_lazy_loading_transformer && LazyLoadingTransformer::should_transform(code)
                  ),
                  paren_remover(Some(&comments)),
                  // Simplify expressions and remove dead branches so that we
                  // don't include dependencies inside conditionals that are always false.
                  expr_simplifier(unresolved_mark, Default::default()),
                  dead_branch_remover(unresolved_mark),
                  // Remove unreachable statements after return statements
                  Optional::new(
                    visit_mut_pass(DeadReturnsRemover::new()),
                    config.enable_dead_returns_remover
                  ),
                  // Remove unused variable bindings
                  Optional::new(
                    visit_mut_pass(UnusedBindingsRemover::new()),
                    config.enable_unused_bindings_remover
                  ),
                  // Inline Node fs.readFileSync calls
                  Optional::new(
                    visit_mut_pass(inline_fs(
                      config.filename.as_str(),
                      source_map.clone(),
                      unresolved_mark,
                      global_mark,
                      &config.project_root,
                      &mut fs_deps,
                      is_module,
                      config.conditional_bundling,
                      SymbolsInfo::default(),
                    )),
                    should_inline_fs
                  ),
                );

                module.apply(&mut passes)
              };

              module.visit_mut_with(
                // Replace __dirname and __filename with placeholders in Node env
                &mut Optional::new(
                  NodeReplacer {
                    source_map: source_map.clone(),
                    items: &mut global_deps,
                    global_mark,
                    globals: HashMap::new(),
                    filename: Path::new(&config.filename),
                    unresolved_mark,
                    has_node_replacements: &mut result.has_node_replacements,
                    comments: comments.clone(),
                  },
                  config.node_replacer,
                ),
              );

              let ignore_mark = Mark::fresh(Mark::root());

              let module = {
                let mut passes = (
                  // Insert dependencies for node globals
                  Optional::new(
                    visit_mut_pass(GlobalReplacer {
                      source_map: source_map.clone(),
                      items: &mut global_deps,
                      global_mark,
                      globals: IndexMap::new(),
                      project_root: Path::new(&config.project_root),
                      filename: Path::new(&config.filename),
                      unresolved_mark,
                      scope_hoist: config.scope_hoist
                    }),
                    config.insert_node_globals
                  ),

                  // Transpile new syntax to older syntax if needed
                  Optional::new(
                    preset_env(
                      unresolved_mark,
                      Some(&comments),
                      preset_env_config,
                      assumptions,
                      &mut Default::default(),
                    ),
                    should_run_preset_env,
                  ),

                  // Inject SWC helpers if needed.
                  helpers::inject_helpers(global_mark),

                  // Flush Id=(JsWord, SyntaxContexts) into unique names and reresolve to set
                  // global_mark for all nodes, even generated ones.
                  //
                  // This will also remove any other other marks (like ignore_mark) and only needs
                  // to be done if preset_env ran because all other transforms insert declarations
                  // with global_mark (even though they are generated).
                  Optional::new(
                    hygiene(),
                    config.scope_hoist && should_run_preset_env,
                  ),

                  Optional::new(
                    resolver(unresolved_mark, global_mark, false),
                    config.scope_hoist && should_run_preset_env,
                  ),

                  // Collect dependencies
                  visit_mut_pass(
                    dependency_collector(
                      source_map.clone(),
                      &mut result.dependencies,
                      ignore_mark,
                      unresolved_mark,
                      &config,
                      &mut diagnostics,
                      &mut result.conditions,
                    ),
                  ),
                );

                module.apply(&mut passes)
              };

              diagnostics.extend(error_buffer_to_diagnostics(&error_buffer, &source_map));

              if diagnostics
                .iter()
                .any(|d| d.severity == DiagnosticSeverity::Error)
              {
                result.diagnostics = Some(diagnostics);
                return Ok(result);
              }

              let mut esm_export_classifier = EsmExportClassifier::new(config.exports_rebinding_optimisation, unresolved_mark);
              module.visit_with(&mut esm_export_classifier);


              let mut collect = Collect::new(
                esm_export_classifier.symbols_info,
                source_map.clone(),
                unresolved_mark,
                ignore_mark,
                global_mark,
                config.trace_bailouts,
                is_module,
                config.conditional_bundling,
              );

              module.visit_with(&mut collect);

              if collect.is_empty_or_empty_export {
                // The above should be false almost always and we already have the value
                // so it's better to skip fetching the flag when unnecessary
                let should_look_for_empty_files = std::env::var("ATLASPACK_SHOULD_LOOK_FOR_EMPTY_FILES");
                if should_look_for_empty_files.ok() == Some("true".to_string()) {
                  let name = config.filename.clone();
                  let root = config.project_root.clone();
                  let source_file = diff_paths(name, root)
                      .unwrap()
                      .into_os_string()
                      .into_string()
                      .unwrap();
                  tracing::warn!("You are attempting to import '{source_file}' which is an empty file and may be causing a build error.");
                }
              }

              result.is_empty_or_empty_export = collect.is_empty_or_empty_export;

              if let Some(bailouts) = &collect.bailouts {
                diagnostics.extend(bailouts.iter().map(|bailout| bailout.to_diagnostic()));
              }

              let mut module = module.module().expect("Module should be a module at this point");
              let module = if config.scope_hoist {
                let res: Result<(Module, HoistResult, Vec<Diagnostic>), Vec<Diagnostic>> = hoist(module, config.module_id.as_str(), unresolved_mark, &collect);
                match res {
                  Ok((module, hoist_result, hoist_diagnostics)) => {
                    result.hoist_result = Some(hoist_result);
                    diagnostics.extend(hoist_diagnostics);
                    module
                  }
                  Err(diagnostics) => {
                    result.diagnostics = Some(diagnostics);
                    return Ok(result);
                  }
                }
              } else {
                // Bail if we could not statically analyze.
                if collect.static_cjs_exports && !collect.should_wrap {
                  result.symbol_result = Some(collect.into());
                }

                let mut esm2cjs = EsmToCjsReplacer::new(unresolved_mark, versions);
                module.visit_mut_with(&mut esm2cjs);
                result.needs_esm_helpers = esm2cjs.needs_helpers;
                module
              };

              let module = Program::Module(module);
              let module = module.apply(&mut (
                reserved_words(),
                hygiene(),
                fixer(Some(&comments)),
              ));
              let module = module.module().expect("Module should be a module at this point");

              result.dependencies.extend(global_deps);
              result.dependencies.extend(fs_deps);

              if !diagnostics.is_empty() {
                result.diagnostics = Some(diagnostics);
              }

              let (buf, src_map_buf) =
                emit(source_map.clone(), comments, &module, config.source_maps, None)?;
              if config.source_maps
                && source_map
                  .build_source_map_with_config(&src_map_buf, None, SourceMapConfig)
                  .to_writer(&mut map_buf)
                  .is_ok()
              {
                result.map = Some(String::from_utf8(map_buf).unwrap());
              }
              result.code = buf;
              Ok(result)
            },
          )
        })
      })
    }
  }
}

pub type ParseResult<T> = Result<T, Vec<Error>>;

pub fn parse(
  code: &str,
  project_root: &str,
  filename: &str,
  source_map: &Lrc<SourceMap>,
  config: &Config,
) -> ParseResult<(Program, SingleThreadedComments)> {
  // Attempt to convert the path to be relative to the project root.
  // If outside the project root, use an absolute path so that if the project root moves the path still works.
  let filename: PathBuf = if let Ok(relative) = Path::new(filename).strip_prefix(project_root) {
    relative.to_slash_lossy().into()
  } else {
    filename.into()
  };
  let source_file = source_map.new_source_file(Lrc::new(FileName::Real(filename)), code.into());

  let comments = SingleThreadedComments::default();
  let syntax = if config.is_type_script {
    Syntax::Typescript(TsSyntax {
      tsx: config.is_jsx,
      decorators: config.decorators,
      ..Default::default()
    })
  } else {
    Syntax::Es(EsSyntax {
      jsx: config.is_jsx,
      export_default_from: true,
      decorators: config.decorators,
      import_attributes: true,
      allow_return_outside_function: true,
      ..Default::default()
    })
  };

  let lexer = Lexer::new(
    syntax,
    Default::default(),
    StringInput::from(&*source_file),
    Some(&comments),
  );

  let mut parser = Parser::new_from(lexer);
  let result = parser.parse_program();

  let module = match result {
    Err(err) => {
      // A fatal error
      return Err(vec![err]);
    }
    Ok(module) => module,
  };
  // Recoverable errors
  let errors = parser.take_errors();
  if !errors.is_empty() {
    return Err(errors);
  }

  Ok((module, comments))
}

pub fn emit(
  source_map: Lrc<SourceMap>,
  comments: SingleThreadedComments,
  module: &Module,
  source_maps: bool,
  ascii_only: Option<bool>,
) -> Result<(Vec<u8>, SourceMapBuffer), io::Error> {
  let mut src_map_buf = vec![];
  let mut buf = vec![];
  {
    let writer = Box::new(JsWriter::new(
      source_map.clone(),
      "\n",
      &mut buf,
      if source_maps {
        Some(&mut src_map_buf)
      } else {
        None
      },
    ));
    let config = swc_core::ecma::codegen::Config::default()
      .with_target(swc_core::ecma::ast::EsVersion::Es5)
      // Controls whether non-ASCII characters should be escaped (defaults to true for backward compatibility)
      .with_ascii_only(ascii_only.unwrap_or(true));
    let mut emitter = swc_core::ecma::codegen::Emitter {
      cfg: config,
      comments: Some(&comments),
      cm: source_map,
      wr: writer,
    };

    emitter.emit_module(module)?;
  }

  Ok((buf, src_map_buf))
}

// Exclude macro expansions from source maps.
struct SourceMapConfig;
impl SourceMapGenConfig for SourceMapConfig {
  fn file_name_to_source(&self, f: &FileName) -> String {
    f.to_string()
  }

  fn skip(&self, f: &FileName) -> bool {
    matches!(f, FileName::MacroExpansion | FileName::Internal(..))
  }
}

fn macro_error_to_diagnostic(error: MacroError, source_map: &SourceMap) -> Diagnostic {
  match error {
    MacroError::EvaluationError(span) => Diagnostic {
      message: "Could not statically evaluate macro argument".into(),
      code_highlights: Some(vec![CodeHighlight {
        message: None,
        loc: SourceLocation::from(source_map, span),
      }]),
      hints: None,
      show_environment: false,
      severity: DiagnosticSeverity::Error,
      documentation_url: None,
    },
    MacroError::LoadError(err, span) => Diagnostic {
      message: format!("Error loading macro: {}", err),
      code_highlights: Some(vec![CodeHighlight {
        message: None,
        loc: SourceLocation::from(source_map, span),
      }]),
      hints: None,
      show_environment: false,
      severity: DiagnosticSeverity::Error,
      documentation_url: None,
    },
    MacroError::ExecutionError(err, span) => Diagnostic {
      message: format!("Error evaluating macro: {}", err),
      code_highlights: Some(vec![CodeHighlight {
        message: None,
        loc: SourceLocation::from(source_map, span),
      }]),
      hints: None,
      show_environment: false,
      severity: DiagnosticSeverity::Error,
      documentation_url: None,
    },
    MacroError::ParseError(err) => {
      let error_buffer = ErrorBuffer::default();
      let handler = Handler::with_emitter(true, false, Box::new(error_buffer.clone()));
      err.into_diagnostic(&handler).emit();
      let mut diagnostics = error_buffer_to_diagnostics(&error_buffer, source_map);
      diagnostics.pop().unwrap()
    }
  }
}

#[cfg(test)]
mod tests {
  use super::*;
  use crate::test_utils::make_test_swc_config;
  use std::env;
  use tracing_test::traced_test;

  #[test]
  #[traced_test]
  fn test_logs_when_flag_is_on_and_file_is_empty() {
    let config: Config = make_test_swc_config(r#""#);
    unsafe { env::set_var("ATLASPACK_SHOULD_LOOK_FOR_EMPTY_FILES", "true") };
    let _result = transform(config, None);
    assert!(logs_contain("You are attempting to import"));

    unsafe { env::set_var("ATLASPACK_SHOULD_LOOK_FOR_EMPTY_FILES", "false") };
    let config: Config = make_test_swc_config(r#""#);
    let _result = transform(config, None);
    logs_assert(|lines: &[&str]| {
      let count = lines
        .iter()
        .filter(|line| line.contains("You are attempting to import"))
        .count();
      match count {
        1 => Ok(()),
        n => Err(format!("Expected one matching log, but found {}", n)),
      }
    });
  }
}<|MERGE_RESOLUTION|>--- conflicted
+++ resolved
@@ -155,12 +155,9 @@
   pub enable_global_this_aliaser: bool,
   pub enable_lazy_loading_transformer: bool,
   pub nested_promise_import_fix: bool,
-<<<<<<< HEAD
-  pub enable_browser_api_typeof_replacer: bool,
-=======
   pub enable_dead_returns_remover: bool,
   pub enable_unused_bindings_remover: bool,
->>>>>>> a653244c
+  pub enable_browser_api_typeof_replacer: bool,
 }
 
 #[derive(Serialize, Debug, Default)]
