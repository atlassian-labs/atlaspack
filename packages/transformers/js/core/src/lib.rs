--- conflicted
+++ resolved
@@ -148,13 +148,10 @@
   pub hmr_improvements: bool,
   pub magic_comments: bool,
   pub exports_rebinding_optimisation: bool,
-<<<<<<< HEAD
-  pub enable_browser_api_typeof_replacer: bool,
-=======
   pub enable_global_this_aliaser: bool,
   pub enable_lazy_loading_transformer: bool,
   pub nested_promise_import_fix: bool,
->>>>>>> 13d23e8a
+  pub enable_browser_api_typeof_replacer: bool,
 }
 
 #[derive(Serialize, Debug, Default)]
