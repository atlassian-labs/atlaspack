pub mod add_display_name;
mod collect;
mod constant_module;
mod dependency_collector;
mod env_replacer;
mod esm_export_classifier;
mod esm_to_cjs_replacer;
mod fs;
mod global_replacer;
mod global_this_aliaser;
mod hoist;
mod lazy_loading_transformer;
mod magic_comments;
mod node_replacer;
mod react_hooks_remover;
pub mod test_utils;
mod typeof_replacer;
pub mod utils;

use std::collections::HashMap;
use std::collections::HashSet;
use std::path::Path;
use std::path::PathBuf;
use std::str::FromStr;

use atlaspack_contextual_imports::ContextualImportsConfig;
use atlaspack_contextual_imports::ContextualImportsInlineRequireVisitor;
use atlaspack_core::types::Condition;
use atlaspack_macros::MacroCallback;
use atlaspack_macros::MacroError;
use atlaspack_macros::Macros;

use collect::Collect;
pub use collect::CollectImportedSymbol;
use collect::CollectResult;
use constant_module::ConstantModule;
pub use dependency_collector::DependencyDescriptor;
pub use dependency_collector::dependency_collector;
use env_replacer::*;
use esm_to_cjs_replacer::EsmToCjsReplacer;
use fs::inline_fs;
use global_replacer::GlobalReplacer;
use global_this_aliaser::GlobalThisAliaser;
pub use hoist::ExportedSymbol;
use hoist::HoistResult;
pub use hoist::ImportedSymbol;
use hoist::hoist;
use indexmap::IndexMap;
use lazy_loading_transformer::LazyLoadingTransformer;
use magic_comments::MagicCommentsVisitor;
use node_replacer::NodeReplacer;
use path_slash::PathExt;
use pathdiff::diff_paths;
use react_hooks_remover::ReactHooksRemover;
use serde::Deserialize;
use serde::Serialize;
use std::io::{self};
use swc_core::common::FileName;
use swc_core::common::Globals;
use swc_core::common::Mark;
use swc_core::common::SourceMap;
use swc_core::common::comments::SingleThreadedComments;
use swc_core::common::errors::Handler;
use swc_core::common::pass::Optional;
use swc_core::common::source_map::SourceMapGenConfig;
use swc_core::common::sync::Lrc;
use swc_core::ecma::ast::Module;
use swc_core::ecma::ast::ModuleItem;
use swc_core::ecma::ast::Program;
use swc_core::ecma::codegen::text_writer::JsWriter;
use swc_core::ecma::parser::EsSyntax;
use swc_core::ecma::parser::Parser;
use swc_core::ecma::parser::StringInput;
use swc_core::ecma::parser::Syntax;
use swc_core::ecma::parser::TsSyntax;
use swc_core::ecma::parser::error::Error;
use swc_core::ecma::parser::lexer::Lexer;
use swc_core::ecma::preset_env::Mode::Entry;
use swc_core::ecma::preset_env::Targets;
use swc_core::ecma::preset_env::Version;
use swc_core::ecma::preset_env::Versions;
use swc_core::ecma::preset_env::preset_env;
use swc_core::ecma::transforms::base::assumptions::Assumptions;
use swc_core::ecma::transforms::base::fixer::fixer;
use swc_core::ecma::transforms::base::fixer::paren_remover;
use swc_core::ecma::transforms::base::helpers;
use swc_core::ecma::transforms::base::hygiene::hygiene;
use swc_core::ecma::transforms::base::resolver;
use swc_core::ecma::transforms::compat::reserved_words::reserved_words;
use swc_core::ecma::transforms::optimization::simplify::dead_branch_remover;
use swc_core::ecma::transforms::optimization::simplify::expr_simplifier;
use swc_core::ecma::transforms::proposal::decorators;
use swc_core::ecma::transforms::react;
use swc_core::ecma::transforms::typescript;
use swc_core::ecma::visit::FoldWith;
use swc_core::ecma::visit::VisitMutWith;
use swc_core::ecma::visit::VisitWith;
use swc_core::ecma::visit::visit_mut_pass;
use typeof_replacer::*;
use utils::CodeHighlight;
pub use utils::Diagnostic;
use utils::DiagnosticSeverity;
use utils::ErrorBuffer;
pub use utils::SourceLocation;
pub use utils::SourceType;
use utils::error_buffer_to_diagnostics;

use crate::esm_export_classifier::EsmExportClassifier;
use crate::esm_export_classifier::SymbolsInfo;

type SourceMapBuffer = Vec<(swc_core::common::BytePos, swc_core::common::LineCol)>;

#[derive(Default, Serialize, Debug, Deserialize)]
pub struct Config {
  pub filename: String,
  #[serde(with = "serde_bytes")]
  pub code: Vec<u8>,
  pub module_id: String,
  pub project_root: String,
  pub replace_env: bool,
  pub env: HashMap<swc_core::ecma::atoms::JsWord, swc_core::ecma::atoms::JsWord>,
  pub inline_fs: bool,
  pub insert_node_globals: bool,
  pub node_replacer: bool,
  pub is_browser: bool,
  pub is_worker: bool,
  pub is_type_script: bool,
  pub is_jsx: bool,
  pub add_display_name: Option<bool>,
  pub jsx_pragma: Option<String>,
  pub jsx_pragma_frag: Option<String>,
  pub automatic_jsx_runtime: bool,
  pub jsx_import_source: Option<String>,
  pub decorators: bool,
  pub use_define_for_class_fields: bool,
  pub is_development: bool,
  pub react_refresh: bool,
  pub targets: Option<HashMap<String, String>>,
  pub source_maps: bool,
  pub scope_hoist: bool,
  pub source_type: SourceType,
  pub supports_module_workers: bool,
  pub is_library: bool,
  pub is_esm_output: bool,
  pub trace_bailouts: bool,
  pub is_swc_helpers: bool,
  pub standalone: bool,
  pub inline_constants: bool,
  pub conditional_bundling: bool,
  pub hmr_improvements: bool,
  pub magic_comments: bool,
  pub exports_rebinding_optimisation: bool,
<<<<<<< HEAD
  pub enable_react_hooks_remover: bool,
=======
  pub enable_global_this_aliaser: bool,
  pub enable_lazy_loading_transformer: bool,
  pub nested_promise_import_fix: bool,
>>>>>>> 13d23e8a
}

#[derive(Serialize, Debug, Default)]
#[non_exhaustive]
pub struct TransformResult {
  #[serde(with = "serde_bytes")]
  pub code: Vec<u8>,
  pub map: Option<String>,
  pub shebang: Option<String>,
  pub dependencies: Vec<DependencyDescriptor>,
  pub hoist_result: Option<HoistResult>,
  pub symbol_result: Option<CollectResult>,
  pub diagnostics: Option<Vec<Diagnostic>>,
  pub needs_esm_helpers: bool,
  pub used_env: HashSet<swc_core::ecma::atoms::JsWord>,
  pub has_node_replacements: bool,
  pub is_constant_module: bool,
  pub conditions: HashSet<Condition>,
  pub magic_comments: HashMap<String, String>,
  pub is_empty_or_empty_export: bool,
}

fn targets_to_versions(targets: &Option<HashMap<String, String>>) -> Option<Versions> {
  if let Some(targets) = targets {
    macro_rules! set_target {
      ($versions: ident, $name: ident) => {
        let version = targets.get(stringify!($name));
        if let Some(version) = version {
          if let Ok(version) = Version::from_str(version.as_str()) {
            $versions.$name = Some(version);
          }
        }
      };
    }

    let mut versions = Versions::default();
    set_target!(versions, chrome);
    set_target!(versions, opera);
    set_target!(versions, edge);
    set_target!(versions, firefox);
    set_target!(versions, safari);
    set_target!(versions, ie);
    set_target!(versions, ios);
    set_target!(versions, android);
    set_target!(versions, node);
    set_target!(versions, electron);
    return Some(versions);
  }

  None
}

pub fn transform(
  config: Config,
  call_macro: Option<MacroCallback>,
) -> Result<TransformResult, io::Error> {
  let mut result = TransformResult::default();
  let mut map_buf = vec![];

  let code = unsafe { std::str::from_utf8_unchecked(&config.code) };
  let source_map = Lrc::new(SourceMap::default());
  let module = parse(
    code,
    config.project_root.as_str(),
    config.filename.as_str(),
    &source_map,
    &config,
  );

  match module {
    Err(errs) => {
      let error_buffer = ErrorBuffer::default();
      let handler = Handler::with_emitter(true, false, Box::new(error_buffer.clone()));
      for err in errs {
        err.into_diagnostic(&handler).emit();
      }

      result.diagnostics = Some(error_buffer_to_diagnostics(&error_buffer, &source_map));
      Ok(result)
    }
    Ok((module, comments)) => {
      let mut module = module;

      result.shebang = match &mut module {
        Program::Module(module) => module.shebang.take().map(|s| s.to_string()),
        Program::Script(script) => script.shebang.take().map(|s| s.to_string()),
      };

      let mut global_deps = vec![];
      let mut fs_deps = vec![];
      let should_inline_fs = config.inline_fs
        && config.source_type != SourceType::Script
        && code.contains("readFileSync");
      let should_import_swc_helpers = match config.source_type {
        SourceType::Module => true,
        SourceType::Script => false,
      };

      swc_core::common::GLOBALS.set(&Globals::new(), || {
        let error_buffer = ErrorBuffer::default();
        let handler = Handler::with_emitter(true, false, Box::new(error_buffer.clone()));
        swc_core::common::errors::HANDLER.set(&handler, || {
          helpers::HELPERS.set(
            &helpers::Helpers::new(
              /* external helpers from @swc/helpers */ should_import_swc_helpers,
            ),
            || {
              let mut react_options = react::Options::default();
              if config.is_jsx {
                if let Some(jsx_pragma) = &config.jsx_pragma {
                  react_options.pragma = Some(jsx_pragma.clone());
                }
                if let Some(jsx_pragma_frag) = &config.jsx_pragma_frag {
                  react_options.pragma_frag = Some(jsx_pragma_frag.clone());
                }
                react_options.development = Some(config.is_development);
                react_options.refresh = if config.react_refresh {
                  Some(react::RefreshOptions::default())
                } else {
                  None
                };

                react_options.runtime = if config.automatic_jsx_runtime {
                  if let Some(import_source) = &config.jsx_import_source {
                    react_options.import_source = Some(import_source.clone());
                  }
                  Some(react::Runtime::Automatic)
                } else {
                  Some(react::Runtime::Classic)
                };
              }

              let global_mark = Mark::fresh(Mark::root());
              let unresolved_mark = Mark::fresh(Mark::root());

              if config.magic_comments && MagicCommentsVisitor::has_magic_comment(code) {
                let mut magic_comment_visitor = MagicCommentsVisitor::new(code);
                module.visit_with(&mut magic_comment_visitor);
                result.magic_comments = magic_comment_visitor.magic_comments;
              }

              let module = module.apply(&mut (
                resolver(unresolved_mark, global_mark, config.is_type_script),
                // Decorators can use type information, so must run before the TypeScript pass.
                Optional::new(
                  decorators::decorators(decorators::Config {
                    legacy: true,
                    // Always disabled for now, SWC's implementation doesn't match TSC.
                    emit_metadata: false,
                    // use_define_for_class_fields is ignored here, uses preset-env assumptions instead
                    ..Default::default()
                  }),
                  config.decorators
                ),
                Optional::new(
                  typescript::tsx(
                    source_map.clone(),
                    Default::default(),
                    typescript::TsxConfig {
                      pragma: react_options.pragma.clone(),
                      pragma_frag: react_options.pragma_frag.clone(),
                    },
                    Some(&comments),
                    unresolved_mark,
                    global_mark,
                  ),
                  config.is_type_script && config.is_jsx
                ),
                Optional::new(
                  typescript::strip(unresolved_mark, global_mark),
                  config.is_type_script && !config.is_jsx
                ),
              ));

              let is_module = module.is_module();
              // If it's a script, convert into module. This needs to happen after
              // the resolver (which behaves differently for non-/strict mode).
              let mut module = match module {
                Program::Module(module) => Program::Module(module),
                Program::Script(script) => Program::Module(Module {
                  span: script.span,
                  shebang: None,
                  body: script.body.into_iter().map(ModuleItem::Stmt).collect(),
                }),
              };

              if config.is_jsx {
                if config.add_display_name.unwrap_or(false) {
                  module.visit_mut_with(&mut add_display_name::AddDisplayNameVisitor::default());
                }

                module = module.apply(&mut react::react(
                    source_map.clone(),
                    Some(&comments),
                    react_options,
                    global_mark,
                    unresolved_mark,
                  ),
                );
              }

              let mut preset_env_config = swc_core::ecma::preset_env::Config {
                dynamic_import: true,
                ..Default::default()
              };
              let versions = targets_to_versions(&config.targets);
              let mut should_run_preset_env = false;
              if !config.is_swc_helpers {
                // Avoid transpiling @swc/helpers so that we don't cause infinite recursion.
                // Filter the versions for preset_env only so that syntax support checks
                // (e.g. in esm2cjs) still work correctly.
                if let Some(versions) = versions {
                  should_run_preset_env = true;
                  preset_env_config.targets = Some(Targets::Versions(versions));
                  preset_env_config.shipped_proposals = true;
                  preset_env_config.mode = Some(Entry);
                  preset_env_config.bugfixes = true;
                }
              }

              let mut assumptions = Assumptions::default();
              if config.is_type_script && !config.use_define_for_class_fields {
                assumptions.set_public_class_fields |= true;
              }

              let mut diagnostics = vec![];
              if let Some(call_macro) = call_macro {
                let mut errors = Vec::new();
                module = module.fold_with(&mut Macros::new(call_macro, &source_map, &mut errors));
                for error in errors {
                  diagnostics.push(macro_error_to_diagnostic(error, &source_map));
                }
              }

              if config.scope_hoist && config.inline_constants {
                let mut constant_module = ConstantModule::new();
                module.visit_with(&mut constant_module);
                result.is_constant_module = constant_module.is_constant_module;
              }

              if !config.conditional_bundling {
                // Treat conditional imports as two inline requires when flag is off
                module.visit_mut_with(&mut ContextualImportsInlineRequireVisitor::new(
                  unresolved_mark,
                  ContextualImportsConfig {
                    server: false,
                    // Fallback to false variant when flag is off
                    default_if_undefined: true,
                  },
                ));
              }

              let mut module = {
                let mut passes = (
                  Optional::new(
                    visit_mut_pass(TypeofReplacer::new(unresolved_mark)),
                    config.source_type != SourceType::Script,
                  ),
                  // Inline process.env and process.browser,
                  Optional::new(
                    visit_mut_pass(EnvReplacer {
                      replace_env: config.replace_env,
                      env: &config.env,
                      is_browser: config.is_browser,
                      used_env: &mut result.used_env,
                      source_map: source_map.clone(),
                      diagnostics: &mut diagnostics,
                      unresolved_mark
                    }),
                    config.source_type != SourceType::Script
                  ),
                  Optional::new(
<<<<<<< HEAD
                    visit_mut_pass(ReactHooksRemover::new(unresolved_mark)),
                    config.enable_react_hooks_remover
=======
                    visit_mut_pass(GlobalThisAliaser::new(unresolved_mark)),
                    config.enable_global_this_aliaser && GlobalThisAliaser::should_transform(&config.filename)
                  ),
                  Optional::new(
                    visit_mut_pass(LazyLoadingTransformer::new(unresolved_mark)),
                    config.enable_lazy_loading_transformer && LazyLoadingTransformer::should_transform(code)
>>>>>>> 13d23e8a
                  ),
                  paren_remover(Some(&comments)),
                  // Simplify expressions and remove dead branches so that we
                  // don't include dependencies inside conditionals that are always false.
                  expr_simplifier(unresolved_mark, Default::default()),
                  dead_branch_remover(unresolved_mark),
                  // Inline Node fs.readFileSync calls
                  Optional::new(
                    visit_mut_pass(inline_fs(
                      config.filename.as_str(),
                      source_map.clone(),
                      unresolved_mark,
                      global_mark,
                      &config.project_root,
                      &mut fs_deps,
                      is_module,
                      config.conditional_bundling,
                      SymbolsInfo::default(),
                    )),
                    should_inline_fs
                  ),
                );

                module.apply(&mut passes)
              };

              module.visit_mut_with(
                // Replace __dirname and __filename with placeholders in Node env
                &mut Optional::new(
                  NodeReplacer {
                    source_map: source_map.clone(),
                    items: &mut global_deps,
                    global_mark,
                    globals: HashMap::new(),
                    filename: Path::new(&config.filename),
                    unresolved_mark,
                    has_node_replacements: &mut result.has_node_replacements,
                    comments: comments.clone(),
                  },
                  config.node_replacer,
                ),
              );

              let ignore_mark = Mark::fresh(Mark::root());

              let module = {
                let mut passes = (
                  // Insert dependencies for node globals
                  Optional::new(
                    visit_mut_pass(GlobalReplacer {
                      source_map: source_map.clone(),
                      items: &mut global_deps,
                      global_mark,
                      globals: IndexMap::new(),
                      project_root: Path::new(&config.project_root),
                      filename: Path::new(&config.filename),
                      unresolved_mark,
                      scope_hoist: config.scope_hoist
                    }),
                    config.insert_node_globals
                  ),

                  // Transpile new syntax to older syntax if needed
                  Optional::new(
                    preset_env(
                      unresolved_mark,
                      Some(&comments),
                      preset_env_config,
                      assumptions,
                      &mut Default::default(),
                    ),
                    should_run_preset_env,
                  ),

                  // Inject SWC helpers if needed.
                  helpers::inject_helpers(global_mark),

                  // Flush Id=(JsWord, SyntaxContexts) into unique names and reresolve to set
                  // global_mark for all nodes, even generated ones.
                  //
                  // This will also remove any other other marks (like ignore_mark) and only needs
                  // to be done if preset_env ran because all other transforms insert declarations
                  // with global_mark (even though they are generated).
                  Optional::new(
                    hygiene(),
                    config.scope_hoist && should_run_preset_env,
                  ),

                  Optional::new(
                    resolver(unresolved_mark, global_mark, false),
                    config.scope_hoist && should_run_preset_env,
                  ),

                  // Collect dependencies
                  visit_mut_pass(
                    dependency_collector(
                      source_map.clone(),
                      &mut result.dependencies,
                      ignore_mark,
                      unresolved_mark,
                      &config,
                      &mut diagnostics,
                      &mut result.conditions,
                    ),
                  ),
                );

                module.apply(&mut passes)
              };

              diagnostics.extend(error_buffer_to_diagnostics(&error_buffer, &source_map));

              if diagnostics
                .iter()
                .any(|d| d.severity == DiagnosticSeverity::Error)
              {
                result.diagnostics = Some(diagnostics);
                return Ok(result);
              }

              let mut esm_export_classifier = EsmExportClassifier::new(config.exports_rebinding_optimisation, unresolved_mark);
              module.visit_with(&mut esm_export_classifier);


              let mut collect = Collect::new(
                esm_export_classifier.symbols_info,
                source_map.clone(),
                unresolved_mark,
                ignore_mark,
                global_mark,
                config.trace_bailouts,
                is_module,
                config.conditional_bundling,
              );

              module.visit_with(&mut collect);

              if collect.is_empty_or_empty_export {
                // The above should be false almost always and we already have the value
                // so it's better to skip fetching the flag when unnecessary
                let should_look_for_empty_files = std::env::var("ATLASPACK_SHOULD_LOOK_FOR_EMPTY_FILES");
                if should_look_for_empty_files.ok() == Some("true".to_string()) {
                  let name = config.filename.clone();
                  let root = config.project_root.clone();
                  let source_file = diff_paths(name, root)
                      .unwrap()
                      .into_os_string()
                      .into_string()
                      .unwrap();
                  tracing::warn!("You are attempting to import '{source_file}' which is an empty file and may be causing a build error.");
                }
              }

              result.is_empty_or_empty_export = collect.is_empty_or_empty_export;

              if let Some(bailouts) = &collect.bailouts {
                diagnostics.extend(bailouts.iter().map(|bailout| bailout.to_diagnostic()));
              }

              let mut module = module.module().expect("Module should be a module at this point");
              let module = if config.scope_hoist {
                let res: Result<(Module, HoistResult, Vec<Diagnostic>), Vec<Diagnostic>> = hoist(module, config.module_id.as_str(), unresolved_mark, &collect);
                match res {
                  Ok((module, hoist_result, hoist_diagnostics)) => {
                    result.hoist_result = Some(hoist_result);
                    diagnostics.extend(hoist_diagnostics);
                    module
                  }
                  Err(diagnostics) => {
                    result.diagnostics = Some(diagnostics);
                    return Ok(result);
                  }
                }
              } else {
                // Bail if we could not statically analyze.
                if collect.static_cjs_exports && !collect.should_wrap {
                  result.symbol_result = Some(collect.into());
                }

                let mut esm2cjs = EsmToCjsReplacer::new(unresolved_mark, versions);
                module.visit_mut_with(&mut esm2cjs);
                result.needs_esm_helpers = esm2cjs.needs_helpers;
                module
              };

              let module = Program::Module(module);
              let module = module.apply(&mut (
                reserved_words(),
                hygiene(),
                fixer(Some(&comments)),
              ));
              let module = module.module().expect("Module should be a module at this point");

              result.dependencies.extend(global_deps);
              result.dependencies.extend(fs_deps);

              if !diagnostics.is_empty() {
                result.diagnostics = Some(diagnostics);
              }

              let (buf, src_map_buf) =
                emit(source_map.clone(), comments, &module, config.source_maps, None)?;
              if config.source_maps
                && source_map
                  .build_source_map_with_config(&src_map_buf, None, SourceMapConfig)
                  .to_writer(&mut map_buf)
                  .is_ok()
              {
                result.map = Some(String::from_utf8(map_buf).unwrap());
              }
              result.code = buf;
              Ok(result)
            },
          )
        })
      })
    }
  }
}

pub type ParseResult<T> = Result<T, Vec<Error>>;

pub fn parse(
  code: &str,
  project_root: &str,
  filename: &str,
  source_map: &Lrc<SourceMap>,
  config: &Config,
) -> ParseResult<(Program, SingleThreadedComments)> {
  // Attempt to convert the path to be relative to the project root.
  // If outside the project root, use an absolute path so that if the project root moves the path still works.
  let filename: PathBuf = if let Ok(relative) = Path::new(filename).strip_prefix(project_root) {
    relative.to_slash_lossy().into()
  } else {
    filename.into()
  };
  let source_file = source_map.new_source_file(Lrc::new(FileName::Real(filename)), code.into());

  let comments = SingleThreadedComments::default();
  let syntax = if config.is_type_script {
    Syntax::Typescript(TsSyntax {
      tsx: config.is_jsx,
      decorators: config.decorators,
      ..Default::default()
    })
  } else {
    Syntax::Es(EsSyntax {
      jsx: config.is_jsx,
      export_default_from: true,
      decorators: config.decorators,
      import_attributes: true,
      allow_return_outside_function: true,
      ..Default::default()
    })
  };

  let lexer = Lexer::new(
    syntax,
    Default::default(),
    StringInput::from(&*source_file),
    Some(&comments),
  );

  let mut parser = Parser::new_from(lexer);
  let result = parser.parse_program();

  let module = match result {
    Err(err) => {
      // A fatal error
      return Err(vec![err]);
    }
    Ok(module) => module,
  };
  // Recoverable errors
  let errors = parser.take_errors();
  if !errors.is_empty() {
    return Err(errors);
  }

  Ok((module, comments))
}

pub fn emit(
  source_map: Lrc<SourceMap>,
  comments: SingleThreadedComments,
  module: &Module,
  source_maps: bool,
  ascii_only: Option<bool>,
) -> Result<(Vec<u8>, SourceMapBuffer), io::Error> {
  let mut src_map_buf = vec![];
  let mut buf = vec![];
  {
    let writer = Box::new(JsWriter::new(
      source_map.clone(),
      "\n",
      &mut buf,
      if source_maps {
        Some(&mut src_map_buf)
      } else {
        None
      },
    ));
    let config = swc_core::ecma::codegen::Config::default()
      .with_target(swc_core::ecma::ast::EsVersion::Es5)
      // Controls whether non-ASCII characters should be escaped (defaults to true for backward compatibility)
      .with_ascii_only(ascii_only.unwrap_or(true));
    let mut emitter = swc_core::ecma::codegen::Emitter {
      cfg: config,
      comments: Some(&comments),
      cm: source_map,
      wr: writer,
    };

    emitter.emit_module(module)?;
  }

  Ok((buf, src_map_buf))
}

// Exclude macro expansions from source maps.
struct SourceMapConfig;
impl SourceMapGenConfig for SourceMapConfig {
  fn file_name_to_source(&self, f: &FileName) -> String {
    f.to_string()
  }

  fn skip(&self, f: &FileName) -> bool {
    matches!(f, FileName::MacroExpansion | FileName::Internal(..))
  }
}

fn macro_error_to_diagnostic(error: MacroError, source_map: &SourceMap) -> Diagnostic {
  match error {
    MacroError::EvaluationError(span) => Diagnostic {
      message: "Could not statically evaluate macro argument".into(),
      code_highlights: Some(vec![CodeHighlight {
        message: None,
        loc: SourceLocation::from(source_map, span),
      }]),
      hints: None,
      show_environment: false,
      severity: DiagnosticSeverity::Error,
      documentation_url: None,
    },
    MacroError::LoadError(err, span) => Diagnostic {
      message: format!("Error loading macro: {}", err),
      code_highlights: Some(vec![CodeHighlight {
        message: None,
        loc: SourceLocation::from(source_map, span),
      }]),
      hints: None,
      show_environment: false,
      severity: DiagnosticSeverity::Error,
      documentation_url: None,
    },
    MacroError::ExecutionError(err, span) => Diagnostic {
      message: format!("Error evaluating macro: {}", err),
      code_highlights: Some(vec![CodeHighlight {
        message: None,
        loc: SourceLocation::from(source_map, span),
      }]),
      hints: None,
      show_environment: false,
      severity: DiagnosticSeverity::Error,
      documentation_url: None,
    },
    MacroError::ParseError(err) => {
      let error_buffer = ErrorBuffer::default();
      let handler = Handler::with_emitter(true, false, Box::new(error_buffer.clone()));
      err.into_diagnostic(&handler).emit();
      let mut diagnostics = error_buffer_to_diagnostics(&error_buffer, source_map);
      diagnostics.pop().unwrap()
    }
  }
}

#[cfg(test)]
mod tests {
  use super::*;
  use crate::test_utils::make_test_swc_config;
  use std::env;
  use tracing_test::traced_test;

  #[test]
  #[traced_test]
  fn test_logs_when_flag_is_on_and_file_is_empty() {
    let config: Config = make_test_swc_config(r#""#);
    unsafe { env::set_var("ATLASPACK_SHOULD_LOOK_FOR_EMPTY_FILES", "true") };
    let _result = transform(config, None);
    assert!(logs_contain("You are attempting to import"));

    unsafe { env::set_var("ATLASPACK_SHOULD_LOOK_FOR_EMPTY_FILES", "false") };
    let config: Config = make_test_swc_config(r#""#);
    let _result = transform(config, None);
    logs_assert(|lines: &[&str]| {
      let count = lines
        .iter()
        .filter(|line| line.contains("You are attempting to import"))
        .count();
      match count {
        1 => Ok(()),
        n => Err(format!("Expected one matching log, but found {}", n)),
      }
    });
  }
}<|MERGE_RESOLUTION|>--- conflicted
+++ resolved
@@ -150,13 +150,10 @@
   pub hmr_improvements: bool,
   pub magic_comments: bool,
   pub exports_rebinding_optimisation: bool,
-<<<<<<< HEAD
-  pub enable_react_hooks_remover: bool,
-=======
   pub enable_global_this_aliaser: bool,
   pub enable_lazy_loading_transformer: bool,
   pub nested_promise_import_fix: bool,
->>>>>>> 13d23e8a
+  pub enable_react_hooks_remover: bool,
 }
 
 #[derive(Serialize, Debug, Default)]
@@ -429,17 +426,16 @@
                     config.source_type != SourceType::Script
                   ),
                   Optional::new(
-<<<<<<< HEAD
+                    visit_mut_pass(GlobalThisAliaser::new(unresolved_mark)),
+                    config.enable_global_this_aliaser && GlobalThisAliaser::should_transform(&config.filename)
+                  ),
+                  Optional::new(
+                    visit_mut_pass(LazyLoadingTransformer::new(unresolved_mark)),
+                    config.enable_lazy_loading_transformer && LazyLoadingTransformer::should_transform(code)
+                  ),
+                  Optional::new(
                     visit_mut_pass(ReactHooksRemover::new(unresolved_mark)),
                     config.enable_react_hooks_remover
-=======
-                    visit_mut_pass(GlobalThisAliaser::new(unresolved_mark)),
-                    config.enable_global_this_aliaser && GlobalThisAliaser::should_transform(&config.filename)
-                  ),
-                  Optional::new(
-                    visit_mut_pass(LazyLoadingTransformer::new(unresolved_mark)),
-                    config.enable_lazy_loading_transformer && LazyLoadingTransformer::should_transform(code)
->>>>>>> 13d23e8a
                   ),
                   paren_remover(Some(&comments)),
                   // Simplify expressions and remove dead branches so that we
