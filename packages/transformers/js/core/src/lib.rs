--- conflicted
+++ resolved
@@ -13,13 +13,10 @@
 mod lazy_loading_transformer;
 mod magic_comments;
 mod node_replacer;
-<<<<<<< HEAD
 mod react_async_import_lift;
 mod react_hooks_remover;
 mod static_prevaluator;
-=======
 mod sync_dynamic_import;
->>>>>>> 6a2ef32f
 pub mod test_utils;
 mod typeof_replacer;
 mod unused_bindings_remover;
@@ -165,7 +162,6 @@
   pub hmr_improvements: bool,
   pub magic_comments: bool,
   pub exports_rebinding_optimisation: bool,
-<<<<<<< HEAD
   pub nested_promise_import_fix: bool,
   pub global_aliasing_config: Option<HashMap<String, String>>,
   pub enable_lazy_loading: bool,
@@ -177,11 +173,7 @@
   pub enable_static_prevaluation: bool,
   pub enable_dead_returns_removal: bool,
   pub enable_unused_bindings_removal: bool,
-=======
-  pub enable_global_this_aliaser: bool,
-  pub enable_lazy_loading_transformer: bool,
   pub sync_dynamic_import_config: Option<SyncDynamicImportConfig>,
->>>>>>> 6a2ef32f
 }
 
 #[derive(Serialize, Debug, Default)]
@@ -434,7 +426,7 @@
                 ));
               }
 
-              let mut module = {
+              let module = {
                 let mut passes = (
                   Optional::new(
                     visit_mut_pass(
@@ -454,26 +446,28 @@
                     }),
                     config.source_type != SourceType::Script
                   ),
-                  Optional::new(
-<<<<<<< HEAD
+                );
+
+                module.apply(&mut passes)
+              };
+
+              let mut module = {
+                let mut passes = (
+                  Optional::new(
                     visit_mut_pass(GlobalAliaser::with_config(unresolved_mark, &config.global_aliasing_config)),
                     config.global_aliasing_config.is_some()
                   ),
                   Optional::new(
                     visit_mut_pass(ReactAsyncImportLift::new(unresolved_mark, config.react_async_lift_by_default, config.react_async_lift_report_level.clone())),
                     config.enable_react_async_import_lift && ReactAsyncImportLift::should_transform(code)
-=======
+                  ),
+                  Optional::new(
                     visit_mut_pass(
                       SyncDynamicImport::new(Path::new(&config.filename),
                         unresolved_mark,
                         &config.sync_dynamic_import_config,
                       )),
                       config.is_tesseract && config.sync_dynamic_import_config.is_some()),
-                  Optional::new(
-                    visit_mut_pass(GlobalThisAliaser::new(unresolved_mark)),
-                    config.enable_global_this_aliaser && GlobalThisAliaser::should_transform(&config.filename)
->>>>>>> 6a2ef32f
-                  ),
                   Optional::new(
                     visit_mut_pass(LazyLoadingTransformer::new(unresolved_mark)),
                     config.enable_lazy_loading && LazyLoadingTransformer::should_transform(code)
