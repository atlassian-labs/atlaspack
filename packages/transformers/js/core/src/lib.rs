--- conflicted
+++ resolved
@@ -149,10 +149,7 @@
   pub magic_comments: bool,
   pub exports_rebinding_optimisation: bool,
   pub enable_global_this_aliaser: bool,
-<<<<<<< HEAD
   pub enable_lazy_loading_transformer: bool,
-=======
->>>>>>> 02f6aa19
 }
 
 #[derive(Serialize, Debug, Default)]
@@ -428,13 +425,10 @@
                     visit_mut_pass(GlobalThisAliaser::new(unresolved_mark)),
                     config.enable_global_this_aliaser && GlobalThisAliaser::should_transform(&config.filename)
                   ),
-<<<<<<< HEAD
                   Optional::new(
                     visit_mut_pass(LazyLoadingTransformer::new(unresolved_mark)),
                     config.enable_lazy_loading_transformer && LazyLoadingTransformer::should_transform(code)
                   ),
-=======
->>>>>>> 02f6aa19
                   paren_remover(Some(&comments)),
                   // Simplify expressions and remove dead branches so that we
                   // don't include dependencies inside conditionals that are always false.
