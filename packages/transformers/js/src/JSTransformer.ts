--- conflicted
+++ resolved
@@ -301,36 +301,21 @@
     let inlineConstants = false;
     let magicComments = false;
     let addReactDisplayName = false;
-<<<<<<< HEAD
-    let enableBrowserApiTypeofReplacer = Boolean(
-      options.env.NATIVE_TYPEOF_REPLACER,
-    );
-
+
+    let enableBrowserApiTypeofReplacer =
+      options.env.NATIVE_TYPEOF_REPLACER === 'true';
     let globalAliaserConfig =
       options.env.NATIVE_GLOBAL_ALIASER &&
       JSON.parse(options.env.NATIVE_GLOBAL_ALIASER);
-    let enableLazyLoadingTransformer = Boolean(
-      options.env.NATIVE_LAZY_LOADING_TRANSFORMER,
-    );
-    let enableDeadReturnsRemover = Boolean(
-      options.env.NATIVE_DEAD_RETURNS_REMOVER,
-    );
-    let enableUnusedBindingsRemover = Boolean(
-      options.env.NATIVE_UNUSED_BINDINGS_REMOVER,
-    );
-    let enableStaticPreEvaluation = Boolean(options.env.NATIVE_PRE_EVALUATION);
-    let enableReactHooksRemover = Boolean(options.env.NATIVE_HOOKS_REMOVER);
-=======
-
-    let enableGlobalThisAliaser =
-      options.env.NATIVE_GLOBAL_THIS_ALIASER === 'true';
     let enableLazyLoadingTransformer =
       options.env.NATIVE_LAZY_LOADING_TRANSFORMER === 'true';
     let enableDeadReturnsRemover =
       options.env.NATIVE_DEAD_RETURNS_REMOVER === 'true';
     let enableUnusedBindingsRemover =
       options.env.NATIVE_UNUSED_BINDINGS_REMOVER === 'true';
->>>>>>> 6724864f
+    let enableStaticPreEvaluation =
+      options.env.NATIVE_PRE_EVALUATION === 'true';
+    let enableReactHooksRemover = options.env.NATIVE_HOOKS_REMOVER === 'true';
 
     if (conf && conf.contents) {
       validateSchema.diagnostic(
@@ -381,11 +366,8 @@
       enableLazyLoadingTransformer,
       enableDeadReturnsRemover,
       enableUnusedBindingsRemover,
-<<<<<<< HEAD
       enableStaticPreEvaluation,
       enableReactHooksRemover,
-=======
->>>>>>> 6724864f
     };
   },
   async transform({asset, config, options, logger}) {
@@ -577,11 +559,8 @@
       enable_unused_bindings_remover: Boolean(
         config.enableUnusedBindingsRemover,
       ),
-<<<<<<< HEAD
       enable_static_pre_evaluation: Boolean(config.enableStaticPreEvaluation),
       enable_react_hooks_remover: Boolean(config.enableReactHooksRemover),
-=======
->>>>>>> 6724864f
       callMacro: asset.isSource
         ? async (err: any, src: any, exportName: any, args: any, loc: any) => {
             let mod;
