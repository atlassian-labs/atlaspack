--- conflicted
+++ resolved
@@ -305,7 +305,6 @@
     let magicComments = false;
     let addReactDisplayName = false;
 
-<<<<<<< HEAD
     let enableSsrTypeofReplacement =
       options.env.NATIVE_SSR_TYPEOF_REPLACEMENT === 'true';
     let globalAliasingConfig =
@@ -325,13 +324,6 @@
       options.env.NATIVE_DEAD_RETURNS_REMOVAL === 'true';
     let enableUnusedBindingsRemoval =
       options.env.NATIVE_UNUSED_BINDINGS_REMOVAL === 'true';
-=======
-    let enableGlobalThisAliaser = Boolean(
-      options.env.NATIVE_GLOBAL_THIS_ALIASER,
-    );
-    let enableLazyLoadingTransformer = Boolean(
-      options.env.NATIVE_LAZY_LOADING_TRANSFORMER,
-    );
     let syncDynamicImportConfig:
       | {
           entrypoint_filepath_suffix: string;
@@ -373,7 +365,6 @@
     }
 
     config.invalidateOnEnvChange('SYNC_DYNAMIC_IMPORT_CONFIG');
->>>>>>> 6a2ef32f
 
     if (conf && conf.contents) {
       validateSchema.diagnostic(
@@ -419,7 +410,6 @@
       decorators,
       useDefineForClassFields,
       magicComments,
-<<<<<<< HEAD
       globalAliasingConfig,
       enableSsrTypeofReplacement,
       enableLazyLoading,
@@ -430,11 +420,7 @@
       enableReactAsyncImportLift,
       reactAsyncLiftByDefault,
       reactAsyncLiftReportLevel,
-=======
-      enableGlobalThisAliaser,
-      enableLazyLoadingTransformer,
       syncDynamicImportConfig,
->>>>>>> 6a2ef32f
     };
   },
   async transform({asset, config, options, logger}) {
@@ -623,7 +609,6 @@
       enable_unused_bindings_removal: Boolean(
         config.enableUnusedBindingsRemoval,
       ),
-<<<<<<< HEAD
       enable_static_prevaluation: Boolean(config.enableStaticPrevaluation),
       enable_react_hooks_removal: Boolean(config.enableReactHooksRemoval),
       enable_react_async_import_lift: Boolean(
@@ -631,9 +616,7 @@
       ),
       react_async_lift_by_default: Boolean(config.reactAsyncLiftByDefault),
       react_async_lift_report_level: String(config.reactAsyncLiftReportLevel),
-=======
       sync_dynamic_import_config: config.syncDynamicImportConfig,
->>>>>>> 6a2ef32f
       callMacro: asset.isSource
         ? async (err: any, src: any, exportName: any, args: any, loc: any) => {
             let mod;
