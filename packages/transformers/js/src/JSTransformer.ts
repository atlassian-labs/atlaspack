import type {
  JSONObject,
  EnvMap,
  SourceLocation,
  FilePath,
  FileCreateInvalidation,
} from '@atlaspack/types';
import {createBuildCache} from '@atlaspack/build-cache';
import type {SchemaEntity} from '@atlaspack/utils';
import type {Diagnostic} from '@atlaspack/diagnostic';
import SourceMap from '@atlaspack/source-map';
import {Transformer} from '@atlaspack/plugin';
import {transform, transformAsync} from '@atlaspack/rust';
import invariant from 'assert';
import browserslist from 'browserslist';
import semver from 'semver';
import nullthrows from 'nullthrows';
import ThrowableDiagnostic, {
  encodeJSONKeyComponent,
  convertSourceLocationToHighlight,
} from '@atlaspack/diagnostic';
import {validateSchema, remapSourceLocation, globMatch} from '@atlaspack/utils';
import pkg from '../package.json';
import {getFeatureFlag} from '@atlaspack/feature-flags';

const JSX_EXTENSIONS = {
  jsx: true,
  tsx: true,
} as const;

const JSX_PRAGMA = {
  react: {
    pragma: 'React.createElement',
    pragmaFrag: 'React.Fragment',
    automatic: '>= 17.0.0 || ^16.14.0 || >= 0.0.0-0 < 0.0.0',
  },
  preact: {
    pragma: 'h',
    pragmaFrag: 'Fragment',
    automatic: '>= 10.5.0',
  },
  nervjs: {
    pragma: 'Nerv.createElement',
    pragmaFrag: undefined,
    automatic: undefined,
  },
  hyperapp: {
    pragma: 'h',
    pragmaFrag: undefined,
    automatic: undefined,
  },
} as const;

const BROWSER_MAPPING = {
  and_chr: 'chrome',
  and_ff: 'firefox',
  ie_mob: 'ie',
  ios_saf: 'ios',
  op_mob: 'opera',
  and_qq: null,
  and_uc: null,
  baidu: null,
  bb: null,
  kaios: null,
  op_mini: null,
} as const;

// List of browsers to exclude when the esmodule target is specified.
// Based on https://caniuse.com/#feat=es6-module
const ESMODULE_BROWSERS = [
  'not ie <= 11',
  'not edge < 16',
  'not firefox < 60',
  'not chrome < 61',
  'not safari < 11',
  'not opera < 48',
  'not ios_saf < 11',
  'not op_mini all',
  'not android < 76',
  'not blackberry > 0',
  'not op_mob > 0',
  'not and_chr < 76',
  'not and_ff < 68',
  'not ie_mob > 0',
  'not and_uc > 0',
  'not samsung < 8.2',
  'not and_qq > 0',
  'not baidu > 0',
  'not kaios > 0',
];

const CONFIG_SCHEMA: SchemaEntity = {
  type: 'object',
  properties: {
    inlineFS: {
      type: 'boolean',
    },
    inlineEnvironment: {
      oneOf: [
        {
          type: 'boolean',
        },
        {
          type: 'array',
          items: {
            type: 'string',
          },
        },
      ],
    },
    addReactDisplayName: {
      type: 'boolean',
    },
    magicComments: {
      type: 'boolean',
    },
    unstable_inlineConstants: {
      type: 'boolean',
    },
  },
  additionalProperties: false,
};

const configCache = createBuildCache();

const SCRIPT_ERRORS = {
  browser: {
    message: 'Browser scripts cannot have imports or exports.',
    hint: 'Add the type="module" attribute to the <script> tag.',
  },
  'web-worker': {
    message:
      'Web workers cannot have imports or exports without the `type: "module"` option.',
    hint: "Add {type: 'module'} as a second argument to the Worker constructor.",
  },
  'service-worker': {
    message:
      'Service workers cannot have imports or exports without the `type: "module"` option.',
    hint: "Add {type: 'module'} as a second argument to the navigator.serviceWorker.register() call.",
  },
} as const;

type TSConfig = {
  compilerOptions?: {
    // https://www.typescriptlang.org/tsconfig#jsx
    jsx?: 'react' | 'react-jsx' | 'react-jsxdev' | 'preserve' | 'react-native';
    // https://www.typescriptlang.org/tsconfig#jsxFactory
    jsxFactory?: string;
    // https://www.typescriptlang.org/tsconfig#jsxFragmentFactory
    jsxFragmentFactory?: string;
    // https://www.typescriptlang.org/tsconfig#jsxImportSource
    jsxImportSource?: string;
    // https://www.typescriptlang.org/tsconfig#experimentalDecorators
    experimentalDecorators?: boolean;
    // https://www.typescriptlang.org/tsconfig#useDefineForClassFields
    useDefineForClassFields?: boolean;
    // https://www.typescriptlang.org/tsconfig#target
    target?: string; // 'es3' | 'es5' | 'es6' | 'es2015' | ...  |'es2022' | ... | 'esnext';
  };
};

type MacroAsset = {
  type: string;
  content: string;
};

// NOTE: Make sure this is in sync with the TypeScript definition in the @atlaspack/macros package.
type MacroContext = {
  addAsset(asset: MacroAsset): void;
  invalidateOnFileChange(arg1: FilePath): void;
  invalidateOnFileCreate(arg1: FileCreateInvalidation): void;
  invalidateOnEnvChange(arg1: string): void;
  invalidateOnStartup(): void;
  invalidateOnBuild(): void;
};

export default new Transformer({
  async loadConfig({config, options, logger}) {
    let packageJson = await config.getPackage();
    let isJSX,
      pragma,
      pragmaFrag,
      jsxImportSource,
      automaticJSXRuntime,
      reactRefresh,
      decorators,
      useDefineForClassFields;
    if (config.isSource) {
      let reactLib;
      if (packageJson?.alias && packageJson.alias['react']) {
        // e.g.: `{ alias: { "react": "preact/compat" } }`
        reactLib = 'react';
      } else {
        // Find a dependency that we can map to a JSX pragma
        reactLib = Object.keys(JSX_PRAGMA).find(
          (libName) =>
            packageJson?.dependencies?.[libName] ||
            packageJson?.devDependencies?.[libName] ||
            packageJson?.peerDependencies?.[libName],
        );
      }

      reactRefresh =
        options.hmrOptions &&
        options.mode === 'development' &&
        Boolean(
          packageJson?.dependencies?.react ||
            packageJson?.devDependencies?.react ||
            packageJson?.peerDependencies?.react,
        );

      const compilerOptions: TSConfig['compilerOptions'] = (
        await config.getConfigFrom<TSConfig>(
          options.projectRoot + '/index',
          ['tsconfig.json', 'jsconfig.json'],
          {
            readTracking: true,
          },
        )
      )?.contents?.compilerOptions;

      // Use explicitly defined JSX options in tsconfig.json over inferred values from dependencies.
      pragma =
        compilerOptions?.jsxFactory ||
        // @ts-expect-error TS7053
        (reactLib ? JSX_PRAGMA[reactLib].pragma : undefined);
      pragmaFrag =
        compilerOptions?.jsxFragmentFactory ||
        // @ts-expect-error TS7053
        (reactLib ? JSX_PRAGMA[reactLib].pragmaFrag : undefined);

      if (
        compilerOptions?.jsx === 'react-jsx' ||
        compilerOptions?.jsx === 'react-jsxdev' ||
        compilerOptions?.jsxImportSource
      ) {
        jsxImportSource = compilerOptions?.jsxImportSource;
        automaticJSXRuntime = true;
      } else if (reactLib) {
        let effectiveReactLib =
          packageJson?.alias && packageJson.alias['react'] === 'preact/compat'
            ? 'preact'
            : reactLib;
        // @ts-expect-error TS7053
        let automaticVersion = JSX_PRAGMA[effectiveReactLib]?.automatic;
        let reactLibVersion =
          packageJson?.dependencies?.[effectiveReactLib] ||
          packageJson?.devDependencies?.[effectiveReactLib] ||
          packageJson?.peerDependencies?.[effectiveReactLib];
        // @ts-expect-error TS2322
        reactLibVersion = reactLibVersion
          ? semver.validRange(reactLibVersion)
          : null;
        let minReactLibVersion =
          reactLibVersion !== null && reactLibVersion !== '*'
            ? // @ts-expect-error TS2345
              semver.minVersion(reactLibVersion)?.toString()
            : null;

        automaticJSXRuntime =
          automaticVersion &&
          !compilerOptions?.jsxFactory &&
          minReactLibVersion != null &&
          semver.satisfies(minReactLibVersion, automaticVersion, {
            includePrerelease: true,
          });

        if (automaticJSXRuntime) {
          jsxImportSource = reactLib;
        }
      }

      isJSX = Boolean(compilerOptions?.jsx || pragma);
      decorators = compilerOptions?.experimentalDecorators;
      useDefineForClassFields = compilerOptions?.useDefineForClassFields;
      if (
        useDefineForClassFields === undefined &&
        compilerOptions?.target != null
      ) {
        // Default useDefineForClassFields to true if target is ES2022 or higher (including ESNext)
        let target = compilerOptions.target.slice(2);
        if (target === 'next') {
          useDefineForClassFields = true;
        } else {
          useDefineForClassFields = Number(target) >= 2022;
        }
      }
    }

    // Check if we should ignore fs calls
    // See https://github.com/defunctzombie/node-browser-resolve#skip
    let ignoreFS =
      packageJson &&
      packageJson.browser &&
      typeof packageJson.browser === 'object' &&
      packageJson.browser.fs === false;

    let conf = await config.getConfigFrom(options.projectRoot + '/index', [], {
      packageKey: '@atlaspack/transformer-js',
    });

    let inlineEnvironment = config.isSource;
    let inlineFS = !ignoreFS;
    let inlineConstants = false;
    let magicComments = false;
    let addReactDisplayName = false;

<<<<<<< HEAD
    let enableSsrTypeofReplacement =
      options.env.NATIVE_SSR_TYPEOF_REPLACEMENT === 'true';
    let globalAliasingConfig =
      options.env.NATIVE_GLOBAL_ALIASING &&
      JSON.parse(options.env.NATIVE_GLOBAL_ALIASING);
    let enableLazyLoading = options.env.NATIVE_LAZY_LOADING === 'true';
    let enableReactHooksRemoval =
      options.env.NATIVE_REACT_HOOKS_REMOVAL === 'true';
    let enableStaticPrevaluation = options.env.NATIVE_PREVALUATION === 'true';
    let enableDeadReturnsRemoval =
      options.env.NATIVE_DEAD_RETURNS_REMOVAL === 'true';
    let enableUnusedBindingsRemoval =
      options.env.NATIVE_UNUSED_BINDINGS_REMOVAL === 'true';
=======
    let syncDynamicImportConfig:
      | {
          entrypoint_filepath_suffix: string;
          actual_require_paths: string[];
        }
      | undefined;

    if (config.env.isTesseract() && options.env.SYNC_DYNAMIC_IMPORT_CONFIG) {
      try {
        let config = configCache.get(
          'SYNC_DYNAMIC_IMPORT_CONFIG',
        ) as typeof syncDynamicImportConfig;

        if (!config) {
          config = JSON.parse(options.env.SYNC_DYNAMIC_IMPORT_CONFIG);

          invariant(typeof config?.entrypoint_filepath_suffix === 'string');
          invariant(Array.isArray(config.actual_require_paths));

          configCache.set('SYNC_DYNAMIC_IMPORT_CONFIG', config);
        }

        syncDynamicImportConfig = config;
      } catch {
        // eslint-disable-next-line no-console
        console.warn(
          'Failed to parse SYNC_DYNAMIC_IMPORT_CONFIG to JSON or config shape did not match. Config will not be applied.',
        );

        const fallback = {
          entrypoint_filepath_suffix: '__NO_MATCH__',
          actual_require_paths: [],
        };

        // Set cache to fallback so we don't keep trying to parse.
        configCache.set('SYNC_DYNAMIC_IMPORT_CONFIG', fallback);
        syncDynamicImportConfig = fallback;
      }
    }

    config.invalidateOnEnvChange('SYNC_DYNAMIC_IMPORT_CONFIG');

    let enableGlobalThisAliaser =
      options.env.NATIVE_GLOBAL_THIS_ALIASER === 'true';
    let enableLazyLoadingTransformer =
      options.env.NATIVE_LAZY_LOADING_TRANSFORMER === 'true';
    let enableDeadReturnsRemover =
      options.env.NATIVE_DEAD_RETURNS_REMOVER === 'true';
    let enableUnusedBindingsRemover =
      options.env.NATIVE_UNUSED_BINDINGS_REMOVER === 'true';
>>>>>>> f8e9e56a

    if (conf && conf.contents) {
      validateSchema.diagnostic(
        CONFIG_SCHEMA,
        {
          data: conf.contents,
          source: () => options.inputFS.readFileSync(conf.filePath, 'utf8'),
          filePath: conf.filePath,
          prependKey: `/${encodeJSONKeyComponent('@atlaspack/transformer-js')}`,
        },
        // FIXME
        '@atlaspack/transformer-js',
        'Invalid config for @atlaspack/transformer-js',
      );

      addReactDisplayName =
        // @ts-expect-error TS2339
        conf.contents?.addReactDisplayName ?? addReactDisplayName;
      // @ts-expect-error TS2339
      magicComments = conf.contents?.magicComments ?? magicComments;
      // @ts-expect-error TS2339
      inlineEnvironment = conf.contents?.inlineEnvironment ?? inlineEnvironment;
      // @ts-expect-error TS2339
      inlineFS = conf.contents?.inlineFS ?? inlineFS;
      inlineConstants =
        // @ts-expect-error TS2339
        conf.contents?.unstable_inlineConstants ?? inlineConstants;
    }

    return {
      isJSX,
      automaticJSXRuntime,
      jsxImportSource,
      pragma,
      pragmaFrag,
      inlineEnvironment,
      inlineFS,
      inlineConstants,
      addReactDisplayName,
      reactRefresh,
      decorators,
      useDefineForClassFields,
      magicComments,
<<<<<<< HEAD
      globalAliasingConfig,
      enableSsrTypeofReplacement,
      enableLazyLoading,
      enableDeadReturnsRemoval,
      enableUnusedBindingsRemoval,
      enableStaticPrevaluation,
      enableReactHooksRemoval,
=======
      enableGlobalThisAliaser,
      enableLazyLoadingTransformer,
      enableDeadReturnsRemover,
      enableUnusedBindingsRemover,
      syncDynamicImportConfig,
>>>>>>> f8e9e56a
    };
  },
  async transform({asset, config, options, logger}) {
    let [code, originalMap] = await Promise.all([
      asset.getBuffer(),
      asset.getMap(),
    ]);

    let targets;
    if (asset.env.isElectron() && asset.env.engines.electron) {
      targets = {
        electron: semver.minVersion(asset.env.engines.electron)?.toString(),
      };
    } else if (asset.env.isBrowser() && asset.env.engines.browsers) {
      targets = {};

      let browsers = Array.isArray(asset.env.engines.browsers)
        ? asset.env.engines.browsers
        : [asset.env.engines.browsers];

      // If the output format is esmodule, exclude browsers
      // that support them natively so that we transpile less.
      if (asset.env.outputFormat === 'esmodule') {
        browsers = [...browsers, ...ESMODULE_BROWSERS];
      }

      browsers = browserslist(browsers);
      for (let browser of browsers) {
        let [name, version] = browser.split(' ');
        if (BROWSER_MAPPING.hasOwnProperty(name)) {
          // @ts-expect-error TS7053
          name = BROWSER_MAPPING[name];
          if (!name) {
            continue;
          }
        }

        let [major, minor = '0', patch = '0'] = version
          .split('-')[0]
          .split('.');
        // @ts-expect-error TS2345
        if (isNaN(major) || isNaN(minor) || isNaN(patch)) {
          continue;
        }
        let semverVersion = `${major}.${minor}.${patch}`;

        // @ts-expect-error TS2345
        if (targets[name] == null || semver.gt(targets[name], semverVersion)) {
          // @ts-expect-error TS7053
          targets[name] = semverVersion;
        }
      }
    } else if (asset.env.isNode() && asset.env.engines.node) {
      targets = {node: semver.minVersion(asset.env.engines.node)?.toString()};
    }

    let env: EnvMap = {};

    if (!config?.inlineEnvironment) {
      if (options.env.NODE_ENV != null) {
        env.NODE_ENV = options.env.NODE_ENV;
      }

      if (process.env.ATLASPACK_BUILD_ENV === 'test') {
        env.ATLASPACK_BUILD_ENV = 'test';
      }
    } else if (Array.isArray(config?.inlineEnvironment)) {
      for (let match of globMatch(
        Object.keys(options.env),
        config.inlineEnvironment,
      )) {
        env[match] = String(options.env[match]);
      }
    } else {
      for (let key in options.env) {
        if (!key.startsWith('npm_')) {
          env[key] = String(options.env[key]);
        }
      }
    }

    let supportsModuleWorkers =
      asset.env.shouldScopeHoist && asset.env.supports('worker-module', true);
    let isJSX = Boolean(config?.isJSX);
    if (asset.isSource) {
      if (asset.type === 'ts') {
        isJSX = false;
      } else if (!isJSX) {
        // @ts-expect-error TS7053
        isJSX = Boolean(JSX_EXTENSIONS[asset.type]);
      }
    }

    let macroAssets: Array<{
      content: string;
      // @ts-expect-error TS2552
      map: undefined | NodeSourceMap;
      type: string;
      uniqueKey: string;
    }> = [];
    let {
      // @ts-expect-error TS2339
      dependencies,
      // @ts-expect-error TS2339
      code: compiledCode,
      // @ts-expect-error TS2339
      map,
      // @ts-expect-error TS2339
      shebang,
      // @ts-expect-error TS2339
      hoist_result,
      // @ts-expect-error TS2339
      symbol_result,
      // @ts-expect-error TS2339
      is_empty_or_empty_export,
      // @ts-expect-error TS2339
      needs_esm_helpers,
      // @ts-expect-error TS2339
      diagnostics,
      // @ts-expect-error TS2339
      used_env,
      // @ts-expect-error TS2339
      has_node_replacements,
      // @ts-expect-error TS2339
      is_constant_module,
      // @ts-expect-error TS2339
      conditions,
      // @ts-expect-error TS2339
      magic_comments,
    } = await (transformAsync || transform)({
      filename: asset.filePath,
      code,
      module_id: asset.id,
      project_root: options.projectRoot,
      replace_env: !asset.env.isNode(),
      inline_fs: Boolean(config?.inlineFS) && !asset.env.isNode(),
      insert_node_globals:
        !asset.env.isNode() && asset.env.sourceType !== 'script',
      node_replacer: asset.env.isNode(),
      is_browser: asset.env.isBrowser(),
      is_worker: asset.env.isWorker() || asset.env.isTesseract(),
      env,
      is_type_script: asset.type === 'ts' || asset.type === 'tsx',
      is_jsx: isJSX,
      jsx_pragma: config?.pragma,
      jsx_pragma_frag: config?.pragmaFrag,
      automatic_jsx_runtime: Boolean(config?.automaticJSXRuntime),
      jsx_import_source: config?.jsxImportSource,
      is_development: options.mode === 'development',
      react_refresh:
        asset.env.isBrowser() &&
        !asset.env.isLibrary &&
        !asset.env.isWorker() &&
        !asset.env.isTesseract() &&
        !asset.env.isWorklet() &&
        Boolean(config?.reactRefresh),
      decorators: Boolean(config?.decorators),
      use_define_for_class_fields: Boolean(config?.useDefineForClassFields),
      targets,
      source_maps: !!asset.env.sourceMap,
      scope_hoist:
        asset.env.shouldScopeHoist && asset.env.sourceType !== 'script',
      source_type: asset.env.sourceType === 'script' ? 'Script' : 'Module',
      supports_module_workers: supportsModuleWorkers,
      is_library: asset.env.isLibrary,
      is_esm_output: asset.env.outputFormat === 'esmodule',
      trace_bailouts: options.logLevel === 'verbose',
      is_swc_helpers: /@swc[/\\]helpers/.test(asset.filePath),
      standalone: asset.query.has('standalone'),
      inline_constants: config.inlineConstants,
      conditional_bundling: options.featureFlags.conditionalBundlingApi,
      hmr_improvements: options.featureFlags.hmrImprovements,
      add_display_name: Boolean(config.addReactDisplayName),
      exports_rebinding_optimisation:
        options.featureFlags.exportsRebindingOptimisation,
      magic_comments:
        Boolean(config?.magicComments) ||
        getFeatureFlag('supportWebpackChunkName'),
      is_source: asset.isSource,
<<<<<<< HEAD
      nested_promise_import_fix: options.featureFlags.nestedPromiseImportFix,
      global_aliasing_config: config.globalAliasingConfig,
      enable_ssr_typeof_replacement: Boolean(config.enableSsrTypeofReplacement),
      enable_lazy_loading: Boolean(config.enableLazyLoading),
      enable_dead_returns_removal: Boolean(config.enableDeadReturnsRemoval),
      enable_unused_bindings_removal: Boolean(
        config.enableUnusedBindingsRemoval,
      ),
      enable_static_prevaluation: Boolean(config.enableStaticPrevaluation),
      enable_react_hooks_removal: Boolean(config.enableReactHooksRemoval),
=======
      enable_global_this_aliaser: Boolean(config.enableGlobalThisAliaser),
      enable_lazy_loading_transformer: Boolean(
        config.enableLazyLoadingTransformer,
      ),
      sync_dynamic_import_config: config.syncDynamicImportConfig,
      nested_promise_import_fix: options.featureFlags.nestedPromiseImportFix,
      enable_dead_returns_remover: Boolean(config.enableDeadReturnsRemover),
      enable_unused_bindings_remover: Boolean(
        config.enableUnusedBindingsRemover,
      ),
>>>>>>> f8e9e56a
      callMacro: asset.isSource
        ? async (err: any, src: any, exportName: any, args: any, loc: any) => {
            let mod;
            try {
              mod = await options.packageManager.require(src, asset.filePath);

              // Default interop for CommonJS modules.
              if (
                exportName === 'default' &&
                !mod.__esModule &&
                Object.prototype.toString.call(config) !== '[object Module]'
              ) {
                mod = {default: mod};
              }

              if (!Object.hasOwnProperty.call(mod, exportName)) {
                throw new Error(`"${src}" does not export "${exportName}".`);
              }
            } catch (err: any) {
              throw {
                kind: 1,
                message: err.message,
              };
            }

            try {
              if (typeof mod[exportName] === 'function') {
                let ctx: MacroContext = {
                  // Allows macros to emit additional assets to add as dependencies (e.g. css).
                  addAsset(a: MacroAsset) {
                    let k = String(macroAssets.length);
                    let map;
                    if (asset.env.sourceMap) {
                      // Generate a source map that maps each line of the asset to the original macro call.
                      map = new SourceMap(options.projectRoot);
                      // @ts-expect-error TS2304
                      let mappings: Array<IndexedMapping<string>> = [];
                      let line = 1;
                      for (let i = 0; i <= a.content.length; i++) {
                        if (i === a.content.length || a.content[i] === '\n') {
                          mappings.push({
                            generated: {
                              line,
                              column: 0,
                            },
                            source: asset.filePath,
                            original: {
                              line: loc.line,
                              column: loc.col,
                            },
                          });
                          line++;
                        }
                      }

                      map.addIndexedMappings(mappings);
                      if (originalMap) {
                        map.extends(originalMap);
                      } else {
                        if (!getFeatureFlag('omitSourcesContentInMemory')) {
                          map.setSourceContent(asset.filePath, code.toString());
                        }
                      }
                    }

                    macroAssets.push({
                      type: a.type,
                      content: a.content,
                      map,
                      uniqueKey: k,
                    });

                    asset.addDependency({
                      specifier: k,
                      specifierType: 'esm',
                    });
                  },
                  invalidateOnFileChange(filePath: FilePath) {
                    asset.invalidateOnFileChange(filePath);
                  },
                  invalidateOnFileCreate(invalidation: FileCreateInvalidation) {
                    asset.invalidateOnFileCreate(invalidation);
                  },
                  invalidateOnEnvChange(env: string) {
                    asset.invalidateOnEnvChange(env);
                  },
                  invalidateOnStartup() {
                    asset.invalidateOnStartup();
                  },
                  invalidateOnBuild() {
                    asset.invalidateOnBuild();
                  },
                };

                return mod[exportName].apply(ctx, args);
              } else {
                throw new Error(
                  `"${exportName}" in "${src}" is not a function.`,
                );
              }
            } catch (err: any) {
              // Remove atlaspack core from stack and build string so Rust can process errors more easily.
              let stack = (err.stack || '').split('\n').slice(1);
              let message = err.message;
              for (let line of stack) {
                if (line.includes(__filename)) {
                  break;
                }
                message += '\n' + line;
              }
              throw {
                kind: 2,
                message,
              };
            }
          }
        : null,
    });

    if (getFeatureFlag('conditionalBundlingApi')) {
      asset.meta.conditions = conditions;
    }

    if (is_constant_module) {
      asset.meta.isConstantModule = true;
    }

    let convertLoc = (loc: any): SourceLocation => {
      let location = {
        filePath: asset.filePath,
        start: {
          line: loc.start_line + Number(asset.meta.startLine ?? 1) - 1,
          column: loc.start_col,
        },
        end: {
          line: loc.end_line + Number(asset.meta.startLine ?? 1) - 1,
          column: loc.end_col,
        },
      };

      // If there is an original source map, use it to remap to the original source location.
      if (originalMap) {
        location = remapSourceLocation(
          location,
          originalMap,
          options.projectRoot,
        );
      }

      return location;
    };

    if (diagnostics) {
      let errors = diagnostics.filter(
        // @ts-expect-error TS7006
        (d) =>
          d.severity === 'Error' ||
          (d.severity === 'SourceError' && asset.isSource),
      );
      let warnings = diagnostics.filter(
        // @ts-expect-error TS7006
        (d) =>
          d.severity === 'Warning' ||
          (d.severity === 'SourceError' && !asset.isSource),
      );
      let convertDiagnostic = (diagnostic: any) => {
        let message = diagnostic.message;
        if (message === 'SCRIPT_ERROR') {
          // @ts-expect-error TS7053
          let err = SCRIPT_ERRORS[asset.env.context as string];
          message = err?.message || SCRIPT_ERRORS.browser.message;
        }

        let res: Diagnostic = {
          message,
          codeFrames: [
            {
              filePath: asset.filePath,
              codeHighlights: diagnostic.code_highlights?.map(
                (highlight: any) =>
                  convertSourceLocationToHighlight(
                    convertLoc(highlight.loc),
                    highlight.message ?? undefined,
                  ),
              ),
            },
          ],
          hints: diagnostic.hints,
        };

        if (diagnostic.documentation_url) {
          res.documentationURL = diagnostic.documentation_url;
        }

        if (diagnostic.show_environment) {
          if (asset.env.loc && asset.env.loc.filePath !== asset.filePath) {
            res.codeFrames?.push({
              filePath: asset.env.loc.filePath,
              codeHighlights: [
                convertSourceLocationToHighlight(
                  asset.env.loc,
                  'The environment was originally created here',
                ),
              ],
            });
          }

          // @ts-expect-error TS7053
          let err = SCRIPT_ERRORS[asset.env.context as string];
          if (err) {
            if (!res.hints) {
              res.hints = [err.hint];
            } else {
              res.hints.push(err.hint);
            }
          }
        }

        return res;
      };

      if (errors.length > 0) {
        throw new ThrowableDiagnostic({
          diagnostic: errors.map(convertDiagnostic),
        });
      }

      logger.warn(warnings.map(convertDiagnostic));
    }

    if (shebang) {
      asset.meta.interpreter = shebang;
    }

    if (has_node_replacements) {
      asset.meta.has_node_replacements = has_node_replacements;
    }

    for (let env of used_env) {
      asset.invalidateOnEnvChange(env);
    }

    for (let dep of dependencies) {
      if (dep.kind === 'WebWorker') {
        // Use native ES module output if the worker was created with `type: 'module'` and all targets
        // support native module workers. Only do this if parent asset output format is also esmodule so that
        // assets can be shared between workers and the main thread in the global output format.
        let outputFormat;
        if (
          asset.env.outputFormat === 'esmodule' &&
          dep.source_type === 'Module' &&
          supportsModuleWorkers
        ) {
          outputFormat = 'esmodule';
        } else {
          outputFormat =
            asset.env.outputFormat === 'commonjs' ? 'commonjs' : 'global';
        }

        let loc = convertLoc(dep.loc);
        asset.addURLDependency(dep.specifier, {
          loc,
          env: {
            context: 'web-worker',
            sourceType: dep.source_type === 'Module' ? 'module' : 'script',
            // @ts-expect-error TS2322
            outputFormat,
            loc,
          },
          meta: {
            webworker: true,
            placeholder: dep.placeholder,
          },
        });
      } else if (dep.kind === 'ServiceWorker') {
        let loc = convertLoc(dep.loc);
        asset.addURLDependency(dep.specifier, {
          loc,
          needsStableName: true,
          env: {
            context: 'service-worker',
            sourceType: dep.source_type === 'Module' ? 'module' : 'script',
            outputFormat: 'global', // TODO: module service worker support
            loc,
          },
          meta: {
            placeholder: dep.placeholder,
          },
        });
      } else if (dep.kind === 'Worklet') {
        let loc = convertLoc(dep.loc);
        asset.addURLDependency(dep.specifier, {
          loc,
          env: {
            context: 'worklet',
            sourceType: 'module',
            outputFormat: 'esmodule', // Worklets require ESM
            loc,
          },
          meta: {
            placeholder: dep.placeholder,
          },
        });
      } else if (dep.kind === 'Url') {
        asset.addURLDependency(dep.specifier, {
          bundleBehavior: 'isolated',
          loc: convertLoc(dep.loc),
          meta: {
            placeholder: dep.placeholder,
          },
        });
      } else if (dep.kind === 'File') {
        asset.invalidateOnFileChange(dep.specifier);
      } else if (dep.kind === 'Id') {
        // Record parcelRequire calls so that the dev packager can add them as dependencies.
        // This allows the HMR runtime to collect parents across async boundaries (through runtimes).
        // TODO: ideally this would result as an actual dep in the graph rather than asset.meta.
        asset.meta.hmrDeps ??= [];
        invariant(Array.isArray(asset.meta.hmrDeps));
        asset.meta.hmrDeps.push(dep.specifier);
      } else {
        let meta: JSONObject = {kind: dep.kind};
        if (dep.attributes) {
          meta.importAttributes = dep.attributes;
        }

        if (dep.placeholder) {
          meta.placeholder = dep.placeholder;
        }

        let env;
        if (dep.kind === 'DynamicImport') {
          // https://html.spec.whatwg.org/multipage/webappapis.html#hostimportmoduledynamically(referencingscriptormodule,-modulerequest,-promisecapability)
          if (asset.env.isWorklet() || asset.env.context === 'service-worker') {
            let loc = convertLoc(dep.loc);
            let diagnostic = {
              message: `import() is not allowed in ${
                asset.env.isWorklet() ? 'worklets' : 'service workers'
              }.`,
              codeFrames: [
                {
                  filePath: asset.filePath,
                  codeHighlights: [convertSourceLocationToHighlight(loc)],
                },
              ],
              hints: ['Try using a static `import`.'],
            };

            if (asset.env.loc) {
              diagnostic.codeFrames.push({
                filePath: asset.env.loc.filePath,
                codeHighlights: [
                  convertSourceLocationToHighlight(
                    asset.env.loc,
                    'The environment was originally created here',
                  ),
                ],
              });
            }

            throw new ThrowableDiagnostic({
              diagnostic,
            });
          }

          // If all of the target engines support dynamic import natively,
          // we can output native ESM if scope hoisting is enabled.
          // Only do this for scripts, rather than modules in the global
          // output format so that assets can be shared between the bundles.
          let outputFormat = asset.env.outputFormat;
          if (
            asset.env.sourceType === 'script' &&
            asset.env.shouldScopeHoist &&
            asset.env.supports('dynamic-import', true)
          ) {
            outputFormat = 'esmodule';
          }

          env = {
            sourceType: 'module',
            outputFormat,
            loc: convertLoc(dep.loc),
          };

          if (getFeatureFlag('supportWebpackChunkName')) {
            let chunkName = magic_comments[dep.specifier];
            if (chunkName) {
              meta.chunkName = chunkName;
            }
          }
        }

        // Always bundle helpers, even with includeNodeModules: false, except if this is a library.
        let isHelper =
          dep.is_helper &&
          !(
            dep.specifier.endsWith('/jsx-runtime') ||
            dep.specifier.endsWith('/jsx-dev-runtime')
          );
        if (isHelper && !asset.env.isLibrary) {
          env = {
            ...env,
            includeNodeModules: true,
          };
        }

        // Add required version range for helpers.
        let range;
        if (isHelper) {
          let idx = dep.specifier.indexOf('/');
          if (dep.specifier[0] === '@') {
            idx = dep.specifier.indexOf('/', idx + 1);
          }
          let module = idx >= 0 ? dep.specifier.slice(0, idx) : dep.specifier;
          // @ts-expect-error TS7053
          range = pkg.dependencies[module];
        }

        asset.addDependency({
          specifier: dep.specifier,
          specifierType: dep.kind === 'Require' ? 'commonjs' : 'esm',
          loc: convertLoc(dep.loc),
          priority:
            dep.kind === 'DynamicImport'
              ? 'lazy'
              : dep.kind === 'ConditionalImport'
                ? 'conditional'
                : 'sync',
          isOptional: dep.is_optional,
          meta,
          resolveFrom: isHelper ? __filename : undefined,
          range,
          // @ts-expect-error TS2322
          env,
        });
      }
    }

    asset.meta.id = asset.id;
    if (hoist_result) {
      asset.symbols.ensure();
      for (let {
        exported,
        local,
        loc,
        is_esm,
        is_static_binding_safe,
      } of hoist_result.exported_symbols) {
        asset.symbols.set(exported, local, convertLoc(loc), {
          isEsm: is_esm,
          isStaticBindingSafe: is_static_binding_safe,
        });
      }

      // deps is a map of dependencies that are keyed by placeholder or specifier
      // If a placeholder is present, that is used first since placeholders are
      // hashed with DependencyKind's.
      // If not, the specifier is used along with its specifierType appended to
      // it to separate dependencies with the same specifier.
      let deps = new Map(
        asset
          .getDependencies()
          .map((dep) => [dep.meta.placeholder ?? dep.specifier, dep]),
      );
      for (let dep of deps.values()) {
        dep.symbols.ensure();
      }

      for (let {
        source,
        local,
        imported,
        loc,
      } of hoist_result.imported_symbols) {
        let dep = deps.get(source);
        if (!dep) continue;
        dep.symbols.set(imported, local, convertLoc(loc));
      }

      for (let {source, local, imported, loc} of hoist_result.re_exports) {
        let dep = deps.get(source);
        if (!dep) continue;
        if (local === '*' && imported === '*') {
          dep.symbols.set('*', '*', convertLoc(loc), true);
        } else {
          let reExportName =
            dep.symbols.get(imported)?.local ??
            `$${asset.id}$re_export$${local}`;
          asset.symbols.set(local, reExportName);
          dep.symbols.set(imported, reExportName, convertLoc(loc), true);
        }
      }

      for (let specifier of hoist_result.wrapped_requires) {
        let dep = deps.get(specifier);
        if (!dep) continue;
        dep.meta.shouldWrap = true;
      }

      for (let name in hoist_result.dynamic_imports) {
        let dep = deps.get(hoist_result.dynamic_imports[name]);
        if (!dep) continue;
        dep.meta.promiseSymbol = name;
      }

      if (hoist_result.self_references.length > 0) {
        let symbols = new Map();
        for (let name of hoist_result.self_references) {
          // Do not create a self-reference for the `default` symbol unless we have seen an __esModule flag.
          if (
            name === 'default' &&
            !asset.symbols.hasExportSymbol('__esModule')
          ) {
            continue;
          }

          let local = nullthrows(asset.symbols.get(name)).local;
          symbols.set(name, {
            local,
            isWeak: false,
            loc: null,
          });
        }

        // Use the asset id as a unique key if one has not already been set.
        // This lets us create a dependency on the asset itself by using it as a specifier.
        // Using the unique key ensures that the dependency always resolves to the correct asset,
        // even if it came from a transformer that produced multiple assets (e.g. css modules).
        // Also avoids needing a resolution request.
        asset.uniqueKey ||= asset.id;
        asset.addDependency({
          specifier: asset.uniqueKey,
          specifierType: 'esm',
          symbols,
        });
      }

      // Add * symbol if there are CJS exports, no imports/exports at all
      // (and the asset has side effects), or the asset is wrapped.
      // This allows accessing symbols that don't exist without errors in symbol propagation.
      if (
        hoist_result.has_cjs_exports ||
        (!hoist_result.is_esm &&
          asset.sideEffects &&
          deps.size === 0 &&
          Object.keys(hoist_result.exported_symbols).length === 0) ||
        (hoist_result.should_wrap && !asset.symbols.hasExportSymbol('*'))
      ) {
        if (is_empty_or_empty_export) {
          asset.meta.emptyFileStarReexport = true;
        }
        asset.symbols.set('*', `$${asset.id}$exports`);
      }

      asset.meta.hasCJSExports = hoist_result.has_cjs_exports;
      asset.meta.staticExports = hoist_result.static_cjs_exports;
      asset.meta.shouldWrap = hoist_result.should_wrap;
    } else {
      if (symbol_result) {
        let deps = new Map(
          asset
            .getDependencies()
            .map((dep) => [dep.meta.placeholder ?? dep.specifier, dep]),
        );
        asset.symbols.ensure();

        for (let {exported, local, loc, source} of symbol_result.exports) {
          let dep = source ? deps.get(source) : undefined;
          asset.symbols.set(
            exported,
            `${dep?.id ?? ''}$${local}`,
            convertLoc(loc),
          );
          if (dep != null) {
            dep.symbols.ensure();
            dep.symbols.set(
              local,
              `${dep?.id ?? ''}$${local}`,
              convertLoc(loc),
              true,
            );
          }
        }

        for (let {source, local, imported, loc} of symbol_result.imports) {
          let dep = deps.get(source);
          if (!dep) continue;
          dep.symbols.ensure();
          dep.symbols.set(imported, local, convertLoc(loc));
        }

        for (let {source, loc} of symbol_result.exports_all) {
          let dep = deps.get(source);
          if (!dep) continue;
          dep.symbols.ensure();
          dep.symbols.set('*', '*', convertLoc(loc), true);
        }

        // Add * symbol if there are CJS exports, no imports/exports at all, or the asset is wrapped.
        // This allows accessing symbols that don't exist without errors in symbol propagation.
        if (
          symbol_result.has_cjs_exports ||
          (!symbol_result.is_esm &&
            deps.size === 0 &&
            symbol_result.exports.length === 0) ||
          (symbol_result.should_wrap && !asset.symbols.hasExportSymbol('*'))
        ) {
          asset.symbols.ensure();
          asset.symbols.set('*', `$${asset.id}$exports`);
        }
      } else {
        // If the asset is wrapped, add * as a fallback
        asset.symbols.ensure();
        asset.symbols.set('*', `$${asset.id}$exports`);
      }

      // For all other imports and requires, mark everything as imported (this covers both dynamic
      // imports and non-top-level requires.)
      for (let dep of asset.getDependencies()) {
        if (dep.symbols.isCleared) {
          dep.symbols.ensure();
          dep.symbols.set('*', `${dep.id}$`);
        }
      }

      if (needs_esm_helpers) {
        asset.addDependency({
          specifier: '@atlaspack/transformer-js/src/esmodule-helpers.js',
          specifierType: 'esm',
          resolveFrom: __filename,
          env: {
            includeNodeModules: {
              '@atlaspack/transformer-js': true,
            },
          },
        });
      }
    }

    asset.type = 'js';
    asset.setBuffer(compiledCode);

    if (map) {
      let sourceMap = new SourceMap(options.projectRoot);
      sourceMap.addVLQMap(JSON.parse(map));
      if (originalMap) {
        sourceMap.extends(originalMap);
      }
      asset.setMap(sourceMap);
    }

    return [asset, ...macroAssets];
  },
}) as Transformer<unknown>;<|MERGE_RESOLUTION|>--- conflicted
+++ resolved
@@ -305,7 +305,6 @@
     let magicComments = false;
     let addReactDisplayName = false;
 
-<<<<<<< HEAD
     let enableSsrTypeofReplacement =
       options.env.NATIVE_SSR_TYPEOF_REPLACEMENT === 'true';
     let globalAliasingConfig =
@@ -319,7 +318,6 @@
       options.env.NATIVE_DEAD_RETURNS_REMOVAL === 'true';
     let enableUnusedBindingsRemoval =
       options.env.NATIVE_UNUSED_BINDINGS_REMOVAL === 'true';
-=======
     let syncDynamicImportConfig:
       | {
           entrypoint_filepath_suffix: string;
@@ -361,16 +359,6 @@
     }
 
     config.invalidateOnEnvChange('SYNC_DYNAMIC_IMPORT_CONFIG');
-
-    let enableGlobalThisAliaser =
-      options.env.NATIVE_GLOBAL_THIS_ALIASER === 'true';
-    let enableLazyLoadingTransformer =
-      options.env.NATIVE_LAZY_LOADING_TRANSFORMER === 'true';
-    let enableDeadReturnsRemover =
-      options.env.NATIVE_DEAD_RETURNS_REMOVER === 'true';
-    let enableUnusedBindingsRemover =
-      options.env.NATIVE_UNUSED_BINDINGS_REMOVER === 'true';
->>>>>>> f8e9e56a
 
     if (conf && conf.contents) {
       validateSchema.diagnostic(
@@ -414,7 +402,6 @@
       decorators,
       useDefineForClassFields,
       magicComments,
-<<<<<<< HEAD
       globalAliasingConfig,
       enableSsrTypeofReplacement,
       enableLazyLoading,
@@ -422,13 +409,7 @@
       enableUnusedBindingsRemoval,
       enableStaticPrevaluation,
       enableReactHooksRemoval,
-=======
-      enableGlobalThisAliaser,
-      enableLazyLoadingTransformer,
-      enableDeadReturnsRemover,
-      enableUnusedBindingsRemover,
       syncDynamicImportConfig,
->>>>>>> f8e9e56a
     };
   },
   async transform({asset, config, options, logger}) {
@@ -608,7 +589,7 @@
         Boolean(config?.magicComments) ||
         getFeatureFlag('supportWebpackChunkName'),
       is_source: asset.isSource,
-<<<<<<< HEAD
+      sync_dynamic_import_config: config.syncDynamicImportConfig,
       nested_promise_import_fix: options.featureFlags.nestedPromiseImportFix,
       global_aliasing_config: config.globalAliasingConfig,
       enable_ssr_typeof_replacement: Boolean(config.enableSsrTypeofReplacement),
@@ -619,18 +600,6 @@
       ),
       enable_static_prevaluation: Boolean(config.enableStaticPrevaluation),
       enable_react_hooks_removal: Boolean(config.enableReactHooksRemoval),
-=======
-      enable_global_this_aliaser: Boolean(config.enableGlobalThisAliaser),
-      enable_lazy_loading_transformer: Boolean(
-        config.enableLazyLoadingTransformer,
-      ),
-      sync_dynamic_import_config: config.syncDynamicImportConfig,
-      nested_promise_import_fix: options.featureFlags.nestedPromiseImportFix,
-      enable_dead_returns_remover: Boolean(config.enableDeadReturnsRemover),
-      enable_unused_bindings_remover: Boolean(
-        config.enableUnusedBindingsRemover,
-      ),
->>>>>>> f8e9e56a
       callMacro: asset.isSource
         ? async (err: any, src: any, exportName: any, args: any, loc: any) => {
             let mod;
