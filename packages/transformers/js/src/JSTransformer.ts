--- conflicted
+++ resolved
@@ -331,11 +331,7 @@
         }
       | undefined;
 
-<<<<<<< HEAD
-    if (options.env.SYNC_DYNAMIC_IMPORT_CONFIG) {
-=======
     if (config.env.isTesseract() && options.env.SYNC_DYNAMIC_IMPORT_CONFIG) {
->>>>>>> 2d69260d
       try {
         let config = configCache.get(
           'SYNC_DYNAMIC_IMPORT_CONFIG',
@@ -419,13 +415,10 @@
       enableUnusedBindingsRemoval,
       enableStaticPrevaluation,
       enableReactHooksRemoval,
-<<<<<<< HEAD
+      syncDynamicImportConfig,
       enableReactAsyncImportLift,
       reactAsyncLiftByDefault,
       reactAsyncLiftReportLevel,
-=======
->>>>>>> 2d69260d
-      syncDynamicImportConfig,
     };
   },
   async transform({asset, config, options, logger}) {
@@ -606,7 +599,6 @@
         Boolean(config?.magicComments) ||
         getFeatureFlag('supportWebpackChunkName'),
       is_source: asset.isSource,
-      sync_dynamic_import_config: config.syncDynamicImportConfig,
       nested_promise_import_fix: options.featureFlags.nestedPromiseImportFix,
       global_aliasing_config: config.globalAliasingConfig,
       enable_ssr_typeof_replacement: Boolean(config.enableSsrTypeofReplacement),
