--- conflicted
+++ resolved
@@ -302,18 +302,12 @@
     let magicComments = false;
     let addReactDisplayName = false;
 
-<<<<<<< HEAD
     let globalAliaserConfig =
       options.env.NATIVE_GLOBAL_ALIASER &&
       JSON.parse(options.env.NATIVE_GLOBAL_ALIASER);
-=======
-    let enableGlobalThisAliaser = Boolean(
-      options.env.NATIVE_GLOBAL_THIS_ALIASER,
-    );
     let enableLazyLoadingTransformer = Boolean(
       options.env.NATIVE_LAZY_LOADING_TRANSFORMER,
     );
->>>>>>> 401e8631
 
     if (conf && conf.contents) {
       validateSchema.diagnostic(
@@ -359,12 +353,8 @@
       decorators,
       useDefineForClassFields,
       magicComments,
-<<<<<<< HEAD
       globalAliaserConfig,
-=======
-      enableGlobalThisAliaser,
       enableLazyLoadingTransformer,
->>>>>>> 401e8631
     };
   },
   async transform({asset, config, options, logger}) {
@@ -543,16 +533,12 @@
       magic_comments:
         Boolean(config?.magicComments) ||
         getFeatureFlag('supportWebpackChunkName'),
-<<<<<<< HEAD
+      is_source: asset.isSource,
       global_aliaser_config: config.globalAliaserConfig,
-=======
-      is_source: asset.isSource,
-      enable_global_this_aliaser: Boolean(config.enableGlobalThisAliaser),
       enable_lazy_loading_transformer: Boolean(
         config.enableLazyLoadingTransformer,
       ),
       nested_promise_import_fix: options.featureFlags.nestedPromiseImportFix,
->>>>>>> 401e8631
       callMacro: asset.isSource
         ? async (err: any, src: any, exportName: any, args: any, loc: any) => {
             let mod;
