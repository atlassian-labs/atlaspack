--- conflicted
+++ resolved
@@ -317,11 +317,8 @@
     let enableUnusedBindingsRemover = Boolean(
       options.env.NATIVE_UNUSED_BINDINGS_REMOVER,
     );
-<<<<<<< HEAD
     let enableStaticPreEvaluation = Boolean(options.env.NATIVE_PRE_EVALUATION);
-=======
     let enableReactHooksRemover = Boolean(options.env.NATIVE_HOOKS_REMOVER);
->>>>>>> 0f2b677a
 
     if (conf && conf.contents) {
       validateSchema.diagnostic(
@@ -372,11 +369,8 @@
       enableLazyLoadingTransformer,
       enableDeadReturnsRemover,
       enableUnusedBindingsRemover,
-<<<<<<< HEAD
       enableStaticPreEvaluation,
-=======
       enableReactHooksRemover,
->>>>>>> 0f2b677a
     };
   },
   async transform({asset, config, options, logger}) {
@@ -568,11 +562,8 @@
       enable_unused_bindings_remover: Boolean(
         config.enableUnusedBindingsRemover,
       ),
-<<<<<<< HEAD
       enable_static_pre_evaluation: Boolean(config.enableStaticPreEvaluation),
-=======
       enable_react_hooks_remover: Boolean(config.enableReactHooksRemover),
->>>>>>> 0f2b677a
       callMacro: asset.isSource
         ? async (err: any, src: any, exportName: any, args: any, loc: any) => {
             let mod;
