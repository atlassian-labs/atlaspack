--- conflicted
+++ resolved
@@ -356,12 +356,9 @@
       decorators,
       useDefineForClassFields,
       magicComments,
-<<<<<<< HEAD
       enableBrowserApiTypeofReplacer,
-=======
       enableGlobalThisAliaser,
       enableLazyLoadingTransformer,
->>>>>>> 13d23e8a
     };
   },
   async transform({asset, config, options, logger}) {
@@ -540,18 +537,15 @@
       magic_comments:
         Boolean(config?.magicComments) ||
         getFeatureFlag('supportWebpackChunkName'),
-<<<<<<< HEAD
       enable_browser_api_typeof_replacer: Boolean(
         config.enableBrowserApiTypeofReplacer,
       ),
-=======
       is_source: asset.isSource,
       enable_global_this_aliaser: Boolean(config.enableGlobalThisAliaser),
       enable_lazy_loading_transformer: Boolean(
         config.enableLazyLoadingTransformer,
       ),
       nested_promise_import_fix: options.featureFlags.nestedPromiseImportFix,
->>>>>>> 13d23e8a
       callMacro: asset.isSource
         ? async (err: any, src: any, exportName: any, args: any, loc: any) => {
             let mod;
