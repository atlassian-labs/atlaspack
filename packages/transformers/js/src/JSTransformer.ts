--- conflicted
+++ resolved
@@ -533,15 +533,12 @@
       magic_comments:
         Boolean(config?.magicComments) ||
         getFeatureFlag('supportWebpackChunkName'),
-<<<<<<< HEAD
-      nested_promise_import_fix: options.featureFlags.nestedPromiseImportFix,
-=======
       is_source: asset.isSource,
       enable_global_this_aliaser: Boolean(config.enableGlobalThisAliaser),
       enable_lazy_loading_transformer: Boolean(
         config.enableLazyLoadingTransformer,
       ),
->>>>>>> e65eed55
+      nested_promise_import_fix: options.featureFlags.nestedPromiseImportFix,
       callMacro: asset.isSource
         ? async (err: any, src: any, exportName: any, args: any, loc: any) => {
             let mod;
