--- conflicted
+++ resolved
@@ -308,16 +308,13 @@
     let enableLazyLoadingTransformer = Boolean(
       options.env.NATIVE_LAZY_LOADING_TRANSFORMER,
     );
-<<<<<<< HEAD
-    let enableReactHooksRemover = Boolean(options.env.NATIVE_HOOKS_REMOVER);
-=======
     let enableDeadReturnsRemover = Boolean(
       options.env.NATIVE_DEAD_RETURNS_REMOVER,
     );
     let enableUnusedBindingsRemover = Boolean(
       options.env.NATIVE_UNUSED_BINDINGS_REMOVER,
     );
->>>>>>> a653244c
+    let enableReactHooksRemover = Boolean(options.env.NATIVE_HOOKS_REMOVER);
 
     if (conf && conf.contents) {
       validateSchema.diagnostic(
@@ -365,12 +362,9 @@
       magicComments,
       enableGlobalThisAliaser,
       enableLazyLoadingTransformer,
-<<<<<<< HEAD
-      enableReactHooksRemover,
-=======
       enableDeadReturnsRemover,
       enableUnusedBindingsRemover,
->>>>>>> a653244c
+      enableReactHooksRemover,
     };
   },
   async transform({asset, config, options, logger}) {
@@ -555,14 +549,11 @@
         config.enableLazyLoadingTransformer,
       ),
       nested_promise_import_fix: options.featureFlags.nestedPromiseImportFix,
-<<<<<<< HEAD
-      enable_react_hooks_remover: Boolean(config.enableReactHooksRemover),
-=======
       enable_dead_returns_remover: Boolean(config.enableDeadReturnsRemover),
       enable_unused_bindings_remover: Boolean(
         config.enableUnusedBindingsRemover,
       ),
->>>>>>> a653244c
+      enable_react_hooks_remover: Boolean(config.enableReactHooksRemover),
       callMacro: asset.isSource
         ? async (err: any, src: any, exportName: any, args: any, loc: any) => {
             let mod;
