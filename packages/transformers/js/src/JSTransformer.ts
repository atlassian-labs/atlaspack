--- conflicted
+++ resolved
@@ -306,12 +306,9 @@
     let enableGlobalThisAliaser = Boolean(
       options.env.NATIVE_GLOBAL_THIS_ALIASER,
     );
-<<<<<<< HEAD
     let enableLazyLoadingTransformer = Boolean(
       options.env.NATIVE_LAZY_LOADING_TRANSFORMER,
     );
-=======
->>>>>>> 02f6aa19
 
     if (conf && conf.contents) {
       validateSchema.diagnostic(
@@ -357,10 +354,7 @@
       useDefineForClassFields,
       magicComments,
       enableGlobalThisAliaser,
-<<<<<<< HEAD
       enableLazyLoadingTransformer,
-=======
->>>>>>> 02f6aa19
     };
   },
   async transform({asset, config, options, logger}) {
@@ -540,12 +534,9 @@
         Boolean(config?.magicComments) ||
         getFeatureFlag('supportWebpackChunkName'),
       enable_global_this_aliaser: Boolean(config.enableGlobalThisAliaser),
-<<<<<<< HEAD
       enable_lazy_loading_transformer: Boolean(
         config.enableLazyLoadingTransformer,
       ),
-=======
->>>>>>> 02f6aa19
       callMacro: asset.isSource
         ? async (err: any, src: any, exportName: any, args: any, loc: any) => {
             let mod;
