--- conflicted
+++ resolved
@@ -36,18 +36,9 @@
   describe('running on the cli', () => {
     it('exit successfully when no errors are emitted', () => {
       assert.doesNotThrow(() =>
-<<<<<<< HEAD
         execSync(`node ${cliPath} build --no-cache ${successfulEntry}`, {
-          stdio: 'ignore',
+          stdio: 'inherit',
         }),
-=======
-        execSync(
-          `./node_modules/.bin/atlaspack build --no-cache ${successfulEntry}`,
-          {
-            stdio: 'inherit',
-          },
-        ),
->>>>>>> 560f7575
       );
     });
 
@@ -64,18 +55,9 @@
 
     it('exit with an error code when a reporter emits an error', () => {
       assert.throws(() =>
-<<<<<<< HEAD
         execSync(`node ${cliPath} build --no-cache ${failingReporterEntry}`, {
-          stdio: 'ignore',
+          stdio: 'inherit',
         }),
-=======
-        execSync(
-          `./node_modules/.bin/atlaspack build --no-cache ${failingReporterEntry}`,
-          {
-            stdio: 'inherit',
-          },
-        ),
->>>>>>> 560f7575
       );
     });
   });
