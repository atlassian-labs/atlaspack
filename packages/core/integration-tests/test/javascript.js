--- conflicted
+++ resolved
@@ -6,14 +6,9 @@
   bundler,
   run,
   assertBundles,
-<<<<<<< HEAD
-  removeDistDirectory
+  removeDistDirectory,
+  outDir
 } = require('@parcel/test-utils');
-=======
-  deferred,
-  outDir
-} = require('./utils');
->>>>>>> aa462f6a
 const {mkdirp} = require('@parcel/fs');
 const {makeDeferredWithPromise} = require('@parcel/utils/src/Deferred');
 
