{
  "name": "@atlaspack/fs",
  "version": "2.15.18",
  "description": "Blazing fast, zero configuration web application bundler",
  "license": "(MIT OR Apache-2.0)",
  "publishConfig": {
    "access": "public"
  },
  "repository": {
    "type": "git",
    "url": "https://github.com/atlassian-labs/atlaspack.git"
  },
  "main": "./lib/index.js",
  "source": "./src/index.ts",
  "types": "./lib/types/index.d.ts",
  "engines": {
    "node": ">= 16.0.0"
  },
  "targets": {
    "types": false,
    "main": {
      "includeNodeModules": {
        "@atlaspack/build-cache": false,
        "@atlaspack/diagnostic": false,
        "@atlaspack/feature-flags": false,
        "@atlaspack/logger": false,
        "@atlaspack/rust": false,
        "@atlaspack/types-internal": false,
        "@atlaspack/watcher-watchman-js": false,
        "@parcel/watcher": false,
        "@atlaspack/workers": false
      }
    },
    "browser": {
      "includeNodeModules": {
        "@atlaspack/build-cache": false,
        "@atlaspack/diagnostic": false,
        "@atlaspack/feature-flags": false,
        "@atlaspack/logger": false,
        "@atlaspack/rust": false,
        "@atlaspack/types-internal": false,
        "@atlaspack/watcher-watchman-js": false,
        "@parcel/watcher": false,
        "@atlaspack/workers": false
      }
    }
  },
  "scripts": {
    "check-ts": "tsc --emitDeclarationOnly --rootDir src",
    "build:lib": "gulp build --gulpfile ../../../gulpfile.js --cwd ."
  },
  "dependencies": {
    "@atlaspack/build-cache": "2.13.4",
<<<<<<< HEAD
    "@atlaspack/feature-flags": "2.20.1",
    "@atlaspack/logger": "2.14.14",
    "@atlaspack/rust": "3.4.2",
    "@atlaspack/types-internal": "2.17.0",
=======
    "@atlaspack/feature-flags": "2.21.0",
    "@atlaspack/logger": "2.14.15",
    "@atlaspack/rust": "3.5.0",
    "@atlaspack/types-internal": "2.18.0",
    "@atlaspack/utils": "2.18.0",
>>>>>>> c098eace
    "@parcel/watcher": "^2.0.7",
    "@atlaspack/workers": "2.14.23",
    "@atlaspack/watcher-watchman-js": "2.14.23",
    "graceful-fs": "^4.2.4",
    "ncp": "^2.0.0",
    "nullthrows": "^1.1.1",
    "utility-types": "^3.10.0"
  },
  "browser": {
    "@atlaspack/fs": "./lib/browser.js",
    "./src/NodeFS.js": "./src/NodeFS.browser.js"
  },
  "type": "commonjs"
}<|MERGE_RESOLUTION|>--- conflicted
+++ resolved
@@ -51,18 +51,10 @@
   },
   "dependencies": {
     "@atlaspack/build-cache": "2.13.4",
-<<<<<<< HEAD
-    "@atlaspack/feature-flags": "2.20.1",
-    "@atlaspack/logger": "2.14.14",
-    "@atlaspack/rust": "3.4.2",
-    "@atlaspack/types-internal": "2.17.0",
-=======
     "@atlaspack/feature-flags": "2.21.0",
     "@atlaspack/logger": "2.14.15",
     "@atlaspack/rust": "3.5.0",
     "@atlaspack/types-internal": "2.18.0",
-    "@atlaspack/utils": "2.18.0",
->>>>>>> c098eace
     "@parcel/watcher": "^2.0.7",
     "@atlaspack/workers": "2.14.23",
     "@atlaspack/watcher-watchman-js": "2.14.23",
