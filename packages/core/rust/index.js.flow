--- conflicted
+++ resolved
@@ -334,12 +334,11 @@
 declare export function createDependencyId(params: mixed): string;
 declare export function createEnvironmentId(params: mixed): string;
 
-<<<<<<< HEAD
 declare export function replaceHashReferences(
   input: Buffer,
   hashRefToNameHash: {[key: string]: string},
 ): Buffer;
-=======
+
 export interface ResolverOptions {
   fs?: JsFileSystemOptions;
   includeNodeModules?: IncludeNodeModules;
@@ -367,5 +366,4 @@
   | {|type: 'Builtin', value: string|}
   | {|type: 'External'|}
   | {|type: 'Empty'|}
-  | {|type: 'Global', value: string|};
->>>>>>> efceb4a8
+  | {|type: 'Global', value: string|};