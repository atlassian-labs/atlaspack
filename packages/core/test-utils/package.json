{
  "name": "@atlaspack/test-utils",
  "version": "2.14.12",
  "description": "Blazing fast, zero configuration web application bundler",
  "license": "(MIT OR Apache-2.0)",
  "private": true,
  "repository": {
    "type": "git",
    "url": "https://github.com/atlassian-labs/atlaspack.git"
  },
  "main": "src/utils.js",
  "engines": {
    "node": ">= 16.0.0"
  },
  "dependencies": {
<<<<<<< HEAD
    "@atlaspack/cache": "3.2.3",
    "@atlaspack/config-default": "3.1.8",
    "@atlaspack/core": "2.17.3",
    "@atlaspack/fs": "2.15.3",
    "@atlaspack/package-manager": "2.14.8",
    "@atlaspack/utils": "2.14.8",
    "@babel/core": "^7.22.11",
=======
    "@atlaspack/cache": "3.2.5",
    "@atlaspack/config-default": "3.1.12",
    "@atlaspack/core": "2.18.1",
    "@atlaspack/fs": "2.15.5",
    "@atlaspack/package-manager": "2.14.10",
    "@atlaspack/utils": "2.14.10",
>>>>>>> bdd1e061
    "chalk": "^4.1.0",
    "expect": "^29.7.0",
    "ncp": "^2.0.0",
    "nullthrows": "^1.1.1",
    "posthtml": "^0.16.5",
    "posthtml-parser": "^0.10.1",
    "resolve": "^1.12.0",
    "ws": "^7.0.0",
    "tempy": "^0.2.1"
  }
}<|MERGE_RESOLUTION|>--- conflicted
+++ resolved
@@ -13,22 +13,13 @@
     "node": ">= 16.0.0"
   },
   "dependencies": {
-<<<<<<< HEAD
-    "@atlaspack/cache": "3.2.3",
-    "@atlaspack/config-default": "3.1.8",
-    "@atlaspack/core": "2.17.3",
-    "@atlaspack/fs": "2.15.3",
-    "@atlaspack/package-manager": "2.14.8",
-    "@atlaspack/utils": "2.14.8",
-    "@babel/core": "^7.22.11",
-=======
     "@atlaspack/cache": "3.2.5",
     "@atlaspack/config-default": "3.1.12",
     "@atlaspack/core": "2.18.1",
     "@atlaspack/fs": "2.15.5",
     "@atlaspack/package-manager": "2.14.10",
     "@atlaspack/utils": "2.14.10",
->>>>>>> bdd1e061
+    "@babel/core": "^7.22.11",
     "chalk": "^4.1.0",
     "expect": "^29.7.0",
     "ncp": "^2.0.0",
