--- conflicted
+++ resolved
@@ -10,11 +10,7 @@
   FilePath,
   FileSystem,
 } from '@atlaspack/types';
-<<<<<<< HEAD
-import {workerData, parentPort} from 'worker_threads';
-=======
 import {parentPort} from 'worker_threads';
->>>>>>> 88253bf8
 import * as module from 'module';
 
 import {
@@ -280,10 +276,6 @@
 const worker = new AtlaspackWorker();
 parentPort?.on('message', (event) => {
   if (event.type === 'registerWorker') {
-<<<<<<< HEAD
-    napi.registerWorker(event.tx_worker, worker);
-    parentPort?.postMessage({type: 'workerRegistered'});
-=======
     try {
       napi.registerWorker(event.tx_worker, worker);
     } catch (err) {
@@ -300,7 +292,6 @@
       type: 'status',
       status: 'ok',
     });
->>>>>>> 88253bf8
   }
 });
 parentPort?.postMessage({type: 'workerLoaded'});
