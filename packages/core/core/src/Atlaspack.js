// @flow strict-local
import type {
  Asset,
  AsyncSubscription,
  BuildEvent,
  BuildSuccessEvent,
  InitialAtlaspackOptions,
  PackagedBundle as IPackagedBundle,
  AtlaspackTransformOptions,
  AtlaspackResolveOptions,
  AtlaspackResolveResult,
} from '@atlaspack/types';
import path from 'path';
import type {AtlaspackOptions} from './types';
// eslint-disable-next-line no-unused-vars
import type {FarmOptions, SharedReference} from '@atlaspack/workers';
import type {Diagnostic} from '@atlaspack/diagnostic';

import invariant from 'assert';
import ThrowableDiagnostic, {anyToDiagnostic} from '@atlaspack/diagnostic';
import {assetFromValue} from './public/Asset';
import {PackagedBundle} from './public/Bundle';
import BundleGraph from './public/BundleGraph';
import InternalBundleGraph from './BundleGraph';
import WorkerFarm from '@atlaspack/workers';
import nullthrows from 'nullthrows';
import {BuildAbortError} from './utils';
import {loadAtlaspackConfig} from './requests/AtlaspackConfigRequest';
import ReporterRunner from './ReporterRunner';
import dumpGraphToGraphViz from './dumpGraphToGraphViz';
import resolveOptions from './resolveOptions';
import {ValueEmitter} from '@atlaspack/events';
import {registerCoreWithSerializer} from './registerCoreWithSerializer';
import {PromiseQueue} from '@atlaspack/utils';
import {AtlaspackConfig} from './AtlaspackConfig';
import logger from '@atlaspack/logger';
import RequestTracker, {
  getWatcherOptions,
  requestGraphEdgeTypes,
} from './RequestTracker';
import createValidationRequest from './requests/ValidationRequest';
import createAtlaspackBuildRequest from './requests/AtlaspackBuildRequest';
import createAssetRequest from './requests/AssetRequest';
import createPathRequest from './requests/PathRequest';
import {createEnvironment} from './Environment';
import {createDependency} from './Dependency';
import {Disposable} from '@atlaspack/events';
import {init as initSourcemaps} from '@parcel/source-map';
import {LMDBLiteCache} from '@atlaspack/cache';
import {
  init as initRust,
  initializeMonitoring,
  closeMonitoring,
  type Lmdb,
} from '@atlaspack/rust';
import {
  fromProjectPath,
  toProjectPath,
  fromProjectPathRelative,
} from './projectPath';
<<<<<<< HEAD
import {clearBuildCaches} from '@atlaspack/build-cache';
import {LMDBLiteCache} from '@atlaspack/cache';
=======
>>>>>>> 56e3e234
import {tracer} from '@atlaspack/profiler';
import {setFeatureFlags, DEFAULT_FEATURE_FLAGS} from '@atlaspack/feature-flags';
import {
  createPackages,
  findAssetDominators,
} from '@atlaspack/bundler-experimental';
import {AtlaspackV3, FileSystemV3} from './atlaspack-v3';
import createAssetGraphRequestJS from './requests/AssetGraphRequest';
import {createAssetGraphRequestRust} from './requests/AssetGraphRequestRust';
import type {AssetGraphRequestResult} from './requests/AssetGraphRequest';
<<<<<<< HEAD
import MutableBundleGraph from './public/MutableBundleGraph';
import {hashString} from '@atlaspack/rust';
import fs from 'fs';
import {runGetBundlerStats} from './BundlerStats';
=======
>>>>>>> 56e3e234

registerCoreWithSerializer();

export const INTERNAL_TRANSFORM: symbol = Symbol('internal_transform');
export const INTERNAL_RESOLVE: symbol = Symbol('internal_resolve');

export default class Atlaspack {
  #requestTracker /*: RequestTracker*/;
  #config /*: AtlaspackConfig*/;
  #farm /*: WorkerFarm*/;
  #initialized /*: boolean*/ = false;
  #disposable /*: Disposable */;
  #initialOptions /*: InitialAtlaspackOptions */;
  #reporterRunner /*: ReporterRunner*/;
  #resolvedOptions /*: ?AtlaspackOptions*/ = null;
  #optionsRef /*: SharedReference */;
  #watchAbortController /*: AbortController*/;
  #watchQueue /*: PromiseQueue<?BuildEvent>*/ = new PromiseQueue<?BuildEvent>({
    maxConcurrent: 1,
  });
  #watchEvents /*: ValueEmitter<
    | {|
        +error: Error,
        +buildEvent?: void,
      |}
    | {|
        +buildEvent: BuildEvent,
        +error?: void,
      |},
  > */;
  #watcherSubscription /*: ?AsyncSubscription*/;
  #watcherCount /*: number*/ = 0;
  #requestedAssetIds /*: Set<string>*/ = new Set();

  rustAtlaspack: AtlaspackV3 | null | void;

  isProfiling /*: boolean */;

  constructor(options: InitialAtlaspackOptions) {
    this.#initialOptions = options;
  }

  async _init(): Promise<void> {
    if (this.#initialized) {
      return;
    }

    const featureFlags = {
      ...DEFAULT_FEATURE_FLAGS,
      ...this.#initialOptions.featureFlags,
    };
    setFeatureFlags(featureFlags);

    await initSourcemaps;
    await initRust?.();
    try {
      initializeMonitoring?.();
      process.on('exit', () => {
        closeMonitoring?.();
      });
    } catch (e) {
      // Fallthrough
      logger.warn(e);
    }

    let resolvedOptions: AtlaspackOptions = await resolveOptions({
      ...this.#initialOptions,
      featureFlags,
    });
    this.#resolvedOptions = resolvedOptions;

    let rustAtlaspack: AtlaspackV3;
    if (resolvedOptions.featureFlags.atlaspackV3) {
      // eslint-disable-next-line no-unused-vars
      let {entries, inputFS, outputFS, ...options} = this.#initialOptions;

      if (!(resolvedOptions.cache instanceof LMDBLiteCache)) {
        throw new Error('Atlaspack v3 must be run with lmdb lite cache');
      }

      const lmdb: Lmdb = resolvedOptions.cache.getNativeRef();

      // $FlowFixMe
      const version = require('../package.json').version;
      await lmdb.put('current_session_version', Buffer.from(version));

      rustAtlaspack = new AtlaspackV3({
        ...options,
        corePath: path.join(__dirname, '..'),
        threads: process.env.NODE_ENV === 'test' ? 2 : undefined,
        entries: Array.isArray(entries)
          ? entries
          : entries == null
          ? undefined
          : [entries],
        env: resolvedOptions.env,
        fs: inputFS && new FileSystemV3(inputFS),
        defaultTargetOptions: {
          // $FlowFixMe projectPath is just a string
          distDir: resolvedOptions.defaultTargetOptions.distDir,
          engines: resolvedOptions.defaultTargetOptions.engines,
          isLibrary: resolvedOptions.defaultTargetOptions.isLibrary,
          outputFormat: resolvedOptions.defaultTargetOptions.outputFormat,
          sourceMaps: resolvedOptions.defaultTargetOptions.sourceMaps,
          shouldOptimize: resolvedOptions.defaultTargetOptions.shouldOptimize,
          shouldScopeHoist:
            resolvedOptions.defaultTargetOptions.shouldScopeHoist,
        },
        lmdb,
      });
    }
    this.rustAtlaspack = rustAtlaspack;

    let {config} = await loadAtlaspackConfig(resolvedOptions);
    this.#config = new AtlaspackConfig(config, resolvedOptions);

    if (this.#initialOptions.workerFarm) {
      if (this.#initialOptions.workerFarm.ending) {
        throw new Error('Supplied WorkerFarm is ending');
      }
      this.#farm = this.#initialOptions.workerFarm;
    } else {
      this.#farm = createWorkerFarm({
        shouldPatchConsole: resolvedOptions.shouldPatchConsole,
        shouldTrace: resolvedOptions.shouldTrace,
      });
    }

    await resolvedOptions.cache.ensure();

    let {dispose: disposeOptions, ref: optionsRef} =
      await this.#farm.createSharedReference(resolvedOptions, false);
    this.#optionsRef = optionsRef;

    this.#disposable = new Disposable();
    if (this.#initialOptions.workerFarm) {
      // If we don't own the farm, dispose of only these references when
      // Atlaspack ends.
      this.#disposable.add(disposeOptions);
    } else {
      // Otherwise, when shutting down, end the entire farm we created.
      this.#disposable.add(() => this.#farm.end());
    }

    this.#watchEvents = new ValueEmitter();
    this.#disposable.add(() => this.#watchEvents.dispose());

    this.#reporterRunner = new ReporterRunner({
      options: resolvedOptions,
      reporters: await this.#config.getReporters(),
      workerFarm: this.#farm,
    });
    this.#disposable.add(this.#reporterRunner);

    logger.verbose({
      origin: '@atlaspack/core',
      message: 'Intializing request tracker...',
    });

    this.#requestTracker = await RequestTracker.init({
      farm: this.#farm,
      options: resolvedOptions,
      rustAtlaspack,
    });

    this.#initialized = true;
  }

  async run(): Promise<BuildSuccessEvent> {
    let startTime = Date.now();
    if (!this.#initialized) {
      await this._init();
    }

    let result = await this._build({startTime});

    await this.#requestTracker.writeToCache();
    await this._end();

    if (result.type === 'buildFailure') {
      throw new BuildError(result.diagnostics);
    }

    return result;
  }

  async _end(): Promise<void> {
    this.#initialized = false;

    await this.#disposable.dispose();
  }

  async writeRequestTrackerToCache(): Promise<void> {
    if (this.#watchQueue.getNumWaiting() === 0) {
      // If there's no queued events, we are safe to write the request graph to disk
      const abortController = new AbortController();

      const unsubscribe = this.#watchQueue.subscribeToAdd(() => {
        abortController.abort();
      });

      try {
        await this.#requestTracker.writeToCache(abortController.signal);
      } catch (err) {
        if (!abortController.signal.aborted) {
          // We expect abort errors if we interrupt the cache write
          throw err;
        }
      }

      unsubscribe();
    }
  }

  async _startNextBuild(): Promise<?BuildEvent> {
    this.#watchAbortController = new AbortController();
    await this.clearBuildCaches();

    try {
      let buildEvent = await this._build({
        signal: this.#watchAbortController.signal,
      });

      this.#watchEvents.emit({
        buildEvent,
      });

      return buildEvent;
    } catch (err) {
      // Ignore BuildAbortErrors and only emit critical errors.
      if (!(err instanceof BuildAbortError)) {
        throw err;
      }
    } finally {
      // If the build passes or fails, we want to cache the request graph
      await this.writeRequestTrackerToCache();
    }
  }

  async watch(
    cb?: (err: ?Error, buildEvent?: BuildEvent) => mixed,
  ): Promise<AsyncSubscription> {
    if (!this.#initialized) {
      await this._init();
    }

    let watchEventsDisposable;
    if (cb) {
      watchEventsDisposable = this.#watchEvents.addListener(
        ({error, buildEvent}) => cb(error, buildEvent),
      );
    }

    if (this.#watcherCount === 0) {
      this.#watcherSubscription = await this._getWatcherSubscription();
      await this.#reporterRunner.report({type: 'watchStart'});

      // Kick off a first build, but don't await its results. Its results will
      // be provided to the callback.
      this.#watchQueue.add(() => this._startNextBuild());
      this.#watchQueue.run();
    }

    this.#watcherCount++;

    let unsubscribePromise;
    const unsubscribe = async () => {
      if (watchEventsDisposable) {
        watchEventsDisposable.dispose();
      }

      this.#watcherCount--;
      if (this.#watcherCount === 0) {
        await nullthrows(this.#watcherSubscription).unsubscribe();
        this.#watcherSubscription = null;
        await this.#reporterRunner.report({type: 'watchEnd'});
        this.#watchAbortController.abort();
        await this.#watchQueue.run();
        await this._end();
      }
    };

    return {
      unsubscribe() {
        if (unsubscribePromise == null) {
          unsubscribePromise = unsubscribe();
        }

        return unsubscribePromise;
      },
    };
  }

  async _build({
    signal,
    startTime = Date.now(),
  }: {|
    signal?: AbortSignal,
    startTime?: number,
  |} = {
    /*::...null*/
  }): Promise<BuildEvent> {
    this.#requestTracker.setSignal(signal);
    let options = nullthrows(this.#resolvedOptions);
    try {
      if (options.shouldProfile) {
        await this.startProfiling();
      }
      if (options.shouldTrace) {
        tracer.enable();
      }
      await this.#reporterRunner.report({
        type: 'buildStart',
      });

      this.#requestTracker.graph.invalidateOnBuildNodes();

      let request = createAtlaspackBuildRequest({
        optionsRef: this.#optionsRef,
        requestedAssetIds: this.#requestedAssetIds,
        signal,
      });

      let {bundleGraph, bundleInfo, changedAssets, assetRequests} =
        await this.#requestTracker.runRequest(request, {force: true});

      this.#requestedAssetIds.clear();

      await dumpGraphToGraphViz(
        // $FlowFixMe
        this.#requestTracker.graph,
        'RequestGraph',
        requestGraphEdgeTypes,
      );

      let event = {
        type: 'buildSuccess',
        changedAssets: new Map(
          Array.from(changedAssets).map(([id, asset]) => [
            id,
            assetFromValue(asset, options),
          ]),
        ),
        bundleGraph: new BundleGraph<IPackagedBundle>(
          bundleGraph,
          (bundle, bundleGraph, options) =>
            PackagedBundle.getWithInfo(
              bundle,
              bundleGraph,
              options,
              bundleInfo.get(bundle.id),
            ),
          options,
        ),
        buildTime: Date.now() - startTime,
        requestBundle: async (bundle) => {
          let bundleNode = bundleGraph._graph.getNodeByContentKey(bundle.id);
          invariant(bundleNode?.type === 'bundle', 'Bundle does not exist');

          if (!bundleNode.value.isPlaceholder) {
            // Nothing to do.
            return {
              type: 'buildSuccess',
              changedAssets: new Map(),
              bundleGraph: event.bundleGraph,
              buildTime: 0,
              requestBundle: event.requestBundle,
              unstable_requestStats: {},
            };
          }

          for (let assetId of bundleNode.value.entryAssetIds) {
            this.#requestedAssetIds.add(assetId);
          }

          if (this.#watchQueue.getNumWaiting() === 0) {
            if (this.#watchAbortController) {
              this.#watchAbortController.abort();
            }

            this.#watchQueue.add(() => this._startNextBuild());
          }

          let results = await this.#watchQueue.run();
          let result = results.filter(Boolean).pop();
          if (result.type === 'buildFailure') {
            throw new BuildError(result.diagnostics);
          }

          return result;
        },
        unstable_requestStats: this.#requestTracker.flushStats(),
      };

      await this.#reporterRunner.report(event);
      await this.#requestTracker.runRequest(
        createValidationRequest({optionsRef: this.#optionsRef, assetRequests}),
        {force: assetRequests.length > 0},
      );

      if (this.#reporterRunner.errors.length) {
        throw this.#reporterRunner.errors;
      }

      return event;
    } catch (e) {
      if (e instanceof BuildAbortError) {
        throw e;
      }

      let diagnostic = anyToDiagnostic(e);
      let event = {
        type: 'buildFailure',
        diagnostics: Array.isArray(diagnostic) ? diagnostic : [diagnostic],
        unstable_requestStats: this.#requestTracker.flushStats(),
      };

      await this.#reporterRunner.report(event);
      return event;
    } finally {
      if (this.isProfiling) {
        await this.stopProfiling();
      }

      await this.clearBuildCaches();
    }
  }

  async _getWatcherSubscription(): Promise<AsyncSubscription> {
    invariant(this.#watcherSubscription == null);

    let resolvedOptions = nullthrows(this.#resolvedOptions);
    let opts = getWatcherOptions(resolvedOptions);
    let sub = await resolvedOptions.inputFS.watch(
      resolvedOptions.watchDir,
      async (err, events) => {
        if (err) {
          logger.verbose({
            message: `File watch event error occured`,
            meta: {err},
          });
          this.#watchEvents.emit({error: err});
          return;
        }

        logger.verbose({
          message: `File watch event emitted with ${events.length} events. Sample event: [${events[0]?.type}] ${events[0]?.path}`,
        });

        let isInvalid = await this.#requestTracker.respondToFSEvents(
          events,
          Number.POSITIVE_INFINITY,
        );
        if (isInvalid && this.#watchQueue.getNumWaiting() === 0) {
          if (this.#watchAbortController) {
            this.#watchAbortController.abort();
          }

          this.#watchQueue.add(() => this._startNextBuild());
          this.#watchQueue.run();
        }
      },
      opts,
    );
    return {unsubscribe: () => sub.unsubscribe()};
  }

  // This is mainly for integration tests and it not public api!
  _getResolvedAtlaspackOptions(): AtlaspackOptions {
    return nullthrows(
      this.#resolvedOptions,
      'Resolved options is null, please let atlaspack initialize before accessing this.',
    );
  }

  async startProfiling(): Promise<void> {
    if (this.isProfiling) {
      throw new Error('Atlaspack is already profiling');
    }

    logger.info({origin: '@atlaspack/core', message: 'Starting profiling...'});
    this.isProfiling = true;
    await this.#farm.startProfile();
  }

  stopProfiling(): Promise<void> {
    if (!this.isProfiling) {
      throw new Error('Atlaspack is not profiling');
    }

    logger.info({origin: '@atlaspack/core', message: 'Stopping profiling...'});
    this.isProfiling = false;
    return this.#farm.endProfile();
  }

  takeHeapSnapshot(): Promise<void> {
    logger.info({
      origin: '@atlaspack/core',
      message: 'Taking heap snapshot...',
    });
    return this.#farm.takeHeapSnapshot();
  }

  /**
   * Must be called between builds otherwise there is global state that will
   * break things unexpectedly.
   */
  async clearBuildCaches(): Promise<void> {
<<<<<<< HEAD
    clearBuildCaches();
=======
>>>>>>> 56e3e234
    await this.#farm?.callAllWorkers('clearWorkerBuildCaches', []);
  }

  async unstable_invalidate(): Promise<void> {
    await this._init();
  }

  async unstable_getBundlerStats() {
    const log = (message) => {
      logger.info({
        message,
        origin: '@atlaspack/core',
      });
    };

    const assetGraphResult: AssetGraphRequestResult =
      await this.unstable_buildAssetGraph(true);
    const assetGraph = assetGraphResult.assetGraph;
    log('Creating bundle graph');
    const bundleGraph = InternalBundleGraph.fromAssetGraph(assetGraph, false);
    const mutableBundleGraph = new MutableBundleGraph(
      bundleGraph,
      nullthrows(this.#resolvedOptions),
    );
    log('Running bundler');
    const dominators = findAssetDominators(mutableBundleGraph);
    log('Done running dominators');
    const packages = createPackages(mutableBundleGraph, dominators);
    log('Done creating packages');

    runGetBundlerStats({
      dominators,
      packages,
      resolvedOptions: nullthrows(this.#resolvedOptions),
    });
  }

  /**
   * Build the asset graph
   */
  async unstable_buildAssetGraph(
    writeToCache: boolean = true,
  ): Promise<AssetGraphRequestResult> {
<<<<<<< HEAD
    const log = (message) => {
      logger.info({
        message,
        origin: '@atlaspack/core',
      });
    };

=======
>>>>>>> 56e3e234
    await this._init();
    const input = {
      optionsRef: this.#optionsRef,
      name: 'Main',
      entries: this.#config.options.entries,
      shouldBuildLazily: false,
      lazyIncludes: [],
      lazyExcludes: [],
      requestedAssetIds: this.#requestedAssetIds,
    };
<<<<<<< HEAD
    const request =
      this.rustAtlaspack != null
        ? createAssetGraphRequestRust(this.rustAtlaspack)(input)
        : createAssetGraphRequestJS(input);
    const hasCachedRequest = this.#requestTracker.hasCachedRequest(request);
    const result = await this.#requestTracker.runRequest(request);
    log('Done building asset graph!');

    // Don't write to cache if we already had a cached request
    if (!hasCachedRequest && writeToCache) {
      log('Write request tracker to cache');
      await this.writeRequestTrackerToCache();
      log('Done writing request tracker to cache');
=======
    const result = await this.#requestTracker.runRequest(
      this.rustAtlaspack != null
        ? createAssetGraphRequestRust(this.rustAtlaspack)(input)
        : createAssetGraphRequestJS(input),
      {force: true},
    );

    logger.info({message: 'Done building asset graph!'});

    if (writeToCache) {
      logger.info({message: 'Write request tracker to cache'});
      await this.writeRequestTrackerToCache();
      logger.info({message: 'Done writing request tracker to cache'});
>>>>>>> 56e3e234
    }

    return result;
  }

  async unstable_transform(
    options: AtlaspackTransformOptions,
  ): Promise<Array<Asset>> {
    if (!this.#initialized) {
      await this._init();
    }

    let projectRoot = nullthrows(this.#resolvedOptions).projectRoot;
    let request = createAssetRequest({
      ...options,
      filePath: toProjectPath(projectRoot, options.filePath),
      optionsRef: this.#optionsRef,
      env: createEnvironment({
        ...options.env,
        loc:
          options.env?.loc != null
            ? {
                ...options.env.loc,
                filePath: toProjectPath(projectRoot, options.env.loc.filePath),
              }
            : undefined,
      }),
    });

    let res = await this.#requestTracker.runRequest(request, {
      force: true,
    });
    return res.map((asset) =>
      assetFromValue(asset, nullthrows(this.#resolvedOptions)),
    );
  }

  async unstable_resolve(
    request: AtlaspackResolveOptions,
  ): Promise<?AtlaspackResolveResult> {
    if (!this.#initialized) {
      await this._init();
    }

    let projectRoot = nullthrows(this.#resolvedOptions).projectRoot;
    if (request.resolveFrom == null && path.isAbsolute(request.specifier)) {
      request.specifier = fromProjectPathRelative(
        toProjectPath(projectRoot, request.specifier),
      );
    }

    let dependency = createDependency(projectRoot, {
      ...request,
      env: createEnvironment({
        ...request.env,
        loc:
          request.env?.loc != null
            ? {
                ...request.env.loc,
                filePath: toProjectPath(projectRoot, request.env.loc.filePath),
              }
            : undefined,
      }),
    });

    let req = createPathRequest({
      dependency,
      name: request.specifier,
    });

    let res = await this.#requestTracker.runRequest(req, {
      force: true,
    });
    if (!res) {
      return null;
    }

    return {
      filePath: fromProjectPath(projectRoot, res.filePath),
      code: res.code,
      query: res.query,
      sideEffects: res.sideEffects,
    };
  }
}

export class BuildError extends ThrowableDiagnostic {
  constructor(diagnostic: Array<Diagnostic> | Diagnostic) {
    super({diagnostic});
    this.name = 'BuildError';
  }
}

export function createWorkerFarm(
  options: $Shape<FarmOptions> = {},
): WorkerFarm {
  return new WorkerFarm({
    ...options,
    workerPath: require.resolve('./worker'),
  });
}<|MERGE_RESOLUTION|>--- conflicted
+++ resolved
@@ -58,11 +58,8 @@
   toProjectPath,
   fromProjectPathRelative,
 } from './projectPath';
-<<<<<<< HEAD
 import {clearBuildCaches} from '@atlaspack/build-cache';
 import {LMDBLiteCache} from '@atlaspack/cache';
-=======
->>>>>>> 56e3e234
 import {tracer} from '@atlaspack/profiler';
 import {setFeatureFlags, DEFAULT_FEATURE_FLAGS} from '@atlaspack/feature-flags';
 import {
@@ -73,13 +70,10 @@
 import createAssetGraphRequestJS from './requests/AssetGraphRequest';
 import {createAssetGraphRequestRust} from './requests/AssetGraphRequestRust';
 import type {AssetGraphRequestResult} from './requests/AssetGraphRequest';
-<<<<<<< HEAD
 import MutableBundleGraph from './public/MutableBundleGraph';
 import {hashString} from '@atlaspack/rust';
 import fs from 'fs';
 import {runGetBundlerStats} from './BundlerStats';
-=======
->>>>>>> 56e3e234
 
 registerCoreWithSerializer();
 
@@ -588,10 +582,6 @@
    * break things unexpectedly.
    */
   async clearBuildCaches(): Promise<void> {
-<<<<<<< HEAD
-    clearBuildCaches();
-=======
->>>>>>> 56e3e234
     await this.#farm?.callAllWorkers('clearWorkerBuildCaches', []);
   }
 
@@ -635,7 +625,6 @@
   async unstable_buildAssetGraph(
     writeToCache: boolean = true,
   ): Promise<AssetGraphRequestResult> {
-<<<<<<< HEAD
     const log = (message) => {
       logger.info({
         message,
@@ -643,8 +632,6 @@
       });
     };
 
-=======
->>>>>>> 56e3e234
     await this._init();
     const input = {
       optionsRef: this.#optionsRef,
@@ -655,7 +642,6 @@
       lazyExcludes: [],
       requestedAssetIds: this.#requestedAssetIds,
     };
-<<<<<<< HEAD
     const request =
       this.rustAtlaspack != null
         ? createAssetGraphRequestRust(this.rustAtlaspack)(input)
@@ -669,21 +655,6 @@
       log('Write request tracker to cache');
       await this.writeRequestTrackerToCache();
       log('Done writing request tracker to cache');
-=======
-    const result = await this.#requestTracker.runRequest(
-      this.rustAtlaspack != null
-        ? createAssetGraphRequestRust(this.rustAtlaspack)(input)
-        : createAssetGraphRequestJS(input),
-      {force: true},
-    );
-
-    logger.info({message: 'Done building asset graph!'});
-
-    if (writeToCache) {
-      logger.info({message: 'Write request tracker to cache'});
-      await this.writeRequestTrackerToCache();
-      logger.info({message: 'Done writing request tracker to cache'});
->>>>>>> 56e3e234
     }
 
     return result;
