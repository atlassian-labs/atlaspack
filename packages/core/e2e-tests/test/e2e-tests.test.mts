import assert from 'node:assert';
import {describe, it, before, after, beforeEach, afterEach} from 'node:test';
import {chromium} from 'playwright';
import type {Browser, Page, BrowserContext} from 'playwright';
import {buildFixture, serveFixture} from '../utils/build-fixture.mts';
import {serve} from '../utils/server.mts';
import type {ServeContext} from '../utils/server.mts';

describe('Atlaspack Playwright E2E tests', () => {
  let server: ServeContext | undefined;
  let browser: Browser;
  let context: BrowserContext;
  let page: Page;

  before(async () => {
    browser = await chromium.launch({
      headless: false,
    });
  });

  after(async () => {
    await browser.close();
  });

  beforeEach(async () => {
    context = await browser.newContext();
    page = await context.newPage();
  });

  afterEach(async () => {
    await context.close();
    if (server) server.close();
  });

  it('can bundle a simple project', async () => {
    const filePath = await buildFixture('simple-project/index.html');
    server = await serve(filePath);

    await page.goto(`${server.address}`);
    const element = await page.getByTestId('content');
    assert.equal(await element.innerText(), 'Hello, world!');
  });

  it('can serve a simple project', async () => {
    server = await serveFixture('simple-project/index.html');
<<<<<<< HEAD
    await page.goto(`${server.address}/index.html`, {
      waitUntil: 'networkidle',
    });
    await page.waitForTimeout(10000);
=======
    await page.goto(`${server.address}/index.html`);
>>>>>>> 3d2b6697
    const element = await page.getByTestId('content');
    assert.equal(await element.innerText(), 'Hello, world!');
  });

  it('can bundle a project with async imports', async () => {
    const filePath = await buildFixture('simple-project-with-async/index.html');
    server = await serve(filePath);
    await page.goto(server.address);

    const element = await page.getByTestId('content');
    assert.equal(await element.innerText(), 'Hello, world!');
  });

  it('can bundle a project with asynchronous shared bundles', async () => {
    const filePath = await buildFixture(
      'simple-project-with-async-shared-bundles/index.html',
    );
    server = await serve(filePath);
    await page.goto(server.address);

    const element = await page.getByTestId('content');
    assert.equal(await element.innerText(), 'Hello, CRAZY WORLD!');
  });

  it('can bundle a project with shared bundles', async () => {
    const filePath = await buildFixture(
      'simple-project-with-shared-bundles/index.html',
    );
    server = await serve(filePath);
    await page.goto(server.address);

    const element = await page.getByTestId('content');
    assert.equal(await element.innerText(), 'Hello, CRAZY WORLD!');
  });
});<|MERGE_RESOLUTION|>--- conflicted
+++ resolved
@@ -13,9 +13,7 @@
   let page: Page;
 
   before(async () => {
-    browser = await chromium.launch({
-      headless: false,
-    });
+    browser = await chromium.launch();
   });
 
   after(async () => {
@@ -43,14 +41,7 @@
 
   it('can serve a simple project', async () => {
     server = await serveFixture('simple-project/index.html');
-<<<<<<< HEAD
-    await page.goto(`${server.address}/index.html`, {
-      waitUntil: 'networkidle',
-    });
-    await page.waitForTimeout(10000);
-=======
     await page.goto(`${server.address}/index.html`);
->>>>>>> 3d2b6697
     const element = await page.getByTestId('content');
     assert.equal(await element.innerText(), 'Hello, world!');
   });
