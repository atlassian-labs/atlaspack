export type ConsistencyCheckFeatureFlagValue =
  (typeof CONSISTENCY_CHECK_VALUES)[number];

export const CONSISTENCY_CHECK_VALUES: ReadonlyArray<string> = Object.freeze([
  'NEW',
  'OLD',
  'NEW_AND_CHECK',
  'OLD_AND_CHECK',
]);

export const DEFAULT_FEATURE_FLAGS = {
  // This feature flag mostly exists to test the feature flag system, and doesn't have any build/runtime effect
  exampleFeature: false,
  exampleConsistencyCheckFeature: 'OLD' as ConsistencyCheckFeatureFlagValue,

  /**
   * Rust backed requests
   *
   * @author Matt Jones <mjones4@atlassian.com>
   * @since 2024-05-01
   */
  atlaspackV3: false,

  /**
   * Use node.js implementation of @parcel/watcher watchman backend
   *
   * @author Pedro Tacla Yamada <pyamada@atlassian.com>
   * @since 2024-08-09
   */
  useWatchmanWatcher: false,

  /**
   * Configure runtime to enable retriable dynamic imports
   *
   * @author David Alsh <dalsh@atlassian.com>
   * @since 2024-08-21
   */
  importRetry: false,

  /**
   * Fixes quadratic cache invalidation issue
   *
   * @author Pedro Tacla Yamada <pyamada@atlassian.com>
   * @since 2024-10-21
   */
  fixQuadraticCacheInvalidation: 'OLD' as ConsistencyCheckFeatureFlagValue,

  /**
   * Enables an experimental "conditional bundling" API - this allows the use of `importCond` syntax
   * in order to have (consumer) feature flag driven bundling. This feature is very experimental,
   * and requires server-side support.
   *
   * @author Jake Lane <jlane2@atlassian.com>
   * @since 2024-09-11
   */
  conditionalBundlingApi: false,

  /**
   * Enable VCS mode. Expected values are:
   * - OLD - default value, return watchman result
   * - NEW_AND_CHECK - Return VCS result but still call watchman
   * - NEW: Return VCS result, but don't call watchman
   *
   * @author Celeste Carloni <ccarloni@atlassian.com>
   * @since 2025-02-04
   */
  vcsMode: 'OLD' as ConsistencyCheckFeatureFlagValue,

  /**
   * Refactor cache to:
   * - Split writes into multiple entries
   * - Remove "large file blob" writes
   * - Reduce size of the caches by deduplicating data
   *
   * @author Pedro Tacla Yamada <pyamada@atlassian.com>
   * @since 2025-05-13
   */
  cachePerformanceImprovements: process.env.ATLASPACK_BUILD_ENV === 'test',

  /**
   * Deduplicates environments across cache / memory entities
   *
   * @author Pedro Tacla Yamada <pyamada@atlassian.com>
   * @since 2025-06-11
   */
  environmentDeduplication: false,

  /**
   * Enable scanning for the presence of loadable to determine side effects
   *
   * @author Ben Jervis <bjervis@atlassian.com>
   * @since 2025-03-07
   */
  loadableSideEffects: false,

  /**
   * Enable performance optimization for the resolver specifier to_string
   * conversions
   *
   * @author Pedro Tacla Yamada <pyamada@atlassian.com>
   * @since 2025-03-13
   */
  reduceResolverStringCreation: false,

  /**
   * Fixes source maps for inline bundles
   *
   * @author Pedro Tacla Yamada <pyamada@atlassian.com>
   * @since 2025-04-08
   */
  inlineBundlesSourceMapFixes: false,

  /** Enable patch project paths. This will patch the project paths to be relative to the project root.
   * This feature is experimental and should not be used in production. It will used to test downloadble cache artefacts.
   *
   * @author Celeste Carloni <ccarloni@atlassian.com>
   * @since 2025-04-10
   */
  patchProjectPaths: false,

  /**
   * Enable resolution of bundler config starting from the CWD
   *
   * @author Ben Jervis <bjervis@atlassian.com>
   * @since 2025-05-29
   */
  resolveBundlerConfigFromCwd: false,

  /**
   * Enable a setting that allows for more assets to be scope hoisted, if
   * they're safe to do so.
   *
   * @author Ben Jervis <bjervis@atlassian.com>
   * @since 2025-06-17
   */
  applyScopeHoistingImprovement: false,

  /**
   * Enable a change where a constant module only have the namespacing object added in bundles where it is required
   *
   * @author Marcin Szczepanski <mszczepanski@atlassian.com>
   * @since 2025-06-19
   */
  inlineConstOptimisationFix: false,

  /**
   * Improves/fixes HMR behaviour by:
   * - Fixing HMR behaviour with lazy bundle edges
   * - Moving the functionality of the react-refresh runtime into the react-refresh-wrap transformer
   *
   * @author Marcin Szczepanski <mszczepanski@atlassian.com>
   * @since 2025-06-20
   */
  hmrImprovements: false,

  /**
   * Enables the new packaging progress CLI experience
   *
   * @author Matt Jones <mjones4@atlassian.com>
   * @since 2025-07-02
   */
  cliProgressReportingImprovements: false,

  /**
   * Adds support for `webpackChunkName` comments in dynamic imports.
   * Imports with the same `webpackChunkName` will be bundled together.
   *
   * @author Ben Jervis <bjervis@atlassian.com>
   * @since 2025-07-08
   */
  supportWebpackChunkName: process.env.ATLASPACK_BUILD_ENV === 'test',

  /**
   * Enable a change to the conditional bundling loader to use a fallback bundle loading if the expected scripts aren't found
   *
   * Split into two flags, to allow usage in the dev or prod packagers separately
   *
   * @author Jake Lane <jlane2@atlassian.com>
   * @since 2025-07-08
   */
  condbDevFallbackDev: false,
  /**
   *
   * @author Jake Lane <jlane2@atlassian.com>
   * @since 2025-07-08
   */
  condbDevFallbackProd: false,

  /**
   * Enable the new incremental bundling versioning logic which determines whether
   * a full bundling pass is required based on the AssetGraph's bundlingVersion.
   *
   * @author Pedro Tacla Yamada <pyamada@atlassian.com>
   * @since 2025-07-08
   */
  incrementalBundlingVersioning: process.env.ATLASPACK_BUILD_ENV === 'test',

  /**
   * Remove redundant shared bundles that are no longer required after merging
   * async bundles.
   *
   * @author Matt Jones <mjones4@atlassian.com>
   * @since 2025-08-20
   */
  removeRedundantSharedBundles: process.env.ATLASPACK_BUILD_ENV === 'test',

  /**
   * When enabled, single file output bundles have a stable name
   *
   * @author Marcin Szczepanski <mszczepanski@atlassian.com>
   * @since 2025-08-21
   */
  singleFileOutputStableName: process.env.ATLASPACK_BUILD_ENV === 'test',

  /**
   * Enable optimised prelude for the ScopeHoistingPackager.
   *
   * @author Jake Lane <jlane2@atlassian.com>
   * @since 2025-08-22
   */
  useNewPrelude: false,

  /**
   * Enable a fix for applyScopeHoistingImprovement that allows assets to still
   * be at the top level of the bundle.
   *
   * @author Ben Jervis <bjervis@atlassian.com>
   * @since 2025-08-27
   */
  applyScopeHoistingImprovementV2: false,

  /**
   * When enabled, if both explicit entries and explicit targets are specified,
   * the source properties of those targets are used as filters against the base entries.
   * This allows building only specific entries for specific targets.
   *
   * @author Marcin Szczepanski <mszczepanski@atlassian.com>
   * @since 2025-09-03
   */
  allowExplicitTargetEntries: process.env.ATLASPACK_BUILD_ENV === 'test',
  /**
   * When enabled, the packager will avoid using the binding helper for exports where possible.
   *
   * @author Jake Lane <jlane2@atlassian.com>
   * @since 2025-09-08
   */
  exportsRebindingOptimisation: false,

  /**
   * When enabled, ensures the `unstableSingleFileOutput` environment property is preserved during CSS transformation
   *
   * @author Marcin Szczepanski <mszczepanski@atlassian.com>
   * @since 2025-09-09
   */
  preserveUnstableSingleFileOutputInCss:
    process.env.ATLASPACK_BUILD_ENV === 'test',

  /**
   * When enabled, fixes handling of symbol locations when source maps contain
   * project relative paths
   *
   * @author Matt Jones <mjones4@atlassian.com>
   * @since 2025-09-18
   */
  symbolLocationFix: process.env.ATLASPACK_BUILD_ENV === 'test',

  /**
   * When enabled, avoid retaining sourcesContent in memory during transformation.
   * Source contents will be inlined only during final map stringify if needed.
   * @author Shanon Jackson <sjackson3@atlassian.com>
   * @since 2025-09-22
   */
  omitSourcesContentInMemory: false,

  /**
   * Fixes an issue in BundleGraph.fromAssetGraph where Dependency.sourceAssetId
   * diverging from Asset.id can cause it to fail. The fix to to stop using Dependency.sourceAssetId
   * all together and use graph.getNodeIdsConnectedTo instead.
   *
   * @author Matt Jones <mjones4@atlassian.com>
   * @since 2025-09-29
   */
  sourceAssetIdBundleGraphFix: process.env.ATLASPACK_BUILD_ENV === 'test',
<<<<<<< HEAD

  /**
   * Fixes an issue where nested Promise.resolve chains mixed with dynamic
   * imports could cause build errors.
   *
   * @author Matt Jones <mjones4@atlassian.com>
   * @since 2025-11-05
   */
  nestedPromiseImportFix: process.env.ATLASPACK_BUILD_ENV === 'test',
=======
  /**
   * When enabled, deduplicates reporters when resolving the config.
   *
   * @author Vy Kim Nguyen <vnguyen4@atlassian.com>
   * @since 2025-10-14
   */
  deduplicateReporters: process.env.ATLASPACK_BUILD_ENV === 'test',
  /**
   * Enable JSX configuration loading in v3 Rust transformer to match v2 behaviour
   *
   * @author matt-koko <mkokolich@atlassian.com>
   * @since 2025-10-21
   */
  v3JsxConfigurationLoading: process.env.ATLASPACK_BUILD_ENV === 'test',

  /**

   * When _disabled_, will early exit from the @atlaspack/transformer-tokens transformation
   *
   * @author Marcin Szczepanski <mszczepanski@atlassian.com>
   * @since 2025-10-17
   */
  enableTokensTransformer: process.env.ATLASPACK_BUILD_ENV === 'test',

  /*
   * When enabled, applies the SWC compiled CSS in JS transformer to the codebase.
   *
   * This is a temporary feature flag for the migration state. We eventually will remove this transformer plugin and directly use the SWC visitor in the JS transform.
   *
   * @author Jake Lane <jlane2@atlassian.com>
   * @since 2025-10-16
   */
  compiledCssInJsTransformer: process.env.ATLASPACK_BUILD_ENV === 'test',

  /**
   * When enabled, defers source loading for schema validation until the source is needed.
   *
   * @author Marcin Szczepanski <mszczepanski@atlassian.com>
   * @since 2025-10-22
   */
  schemaValidationDeferSourceLoading:
    process.env.ATLASPACK_BUILD_ENV === 'test',
>>>>>>> e65eed55
};

export type FeatureFlags = typeof DEFAULT_FEATURE_FLAGS;

let featureFlagValues: FeatureFlags = {...DEFAULT_FEATURE_FLAGS};

export function setFeatureFlags(flags: FeatureFlags) {
  featureFlagValues = flags;
}

export function getFeatureFlag(flagName: keyof FeatureFlags): boolean {
  const value = featureFlagValues[flagName];
  return value === true || value === 'NEW';
}

export function getFeatureFlagValue(
  flagName: keyof FeatureFlags,
): boolean | string | number {
  return featureFlagValues[flagName];
}

export type DiffResult<CustomDiagnostic> = {
  isDifferent: boolean;
  custom: CustomDiagnostic;
};

export type Diagnostic<CustomDiagnostic> = {
  isDifferent: boolean;
  oldExecutionTimeMs: number;
  newExecutionTimeMs: number;
  custom: CustomDiagnostic;
};

/**
 * Run a function with a consistency check.
 */
export function runWithConsistencyCheck<Result, CustomDiagnostic>(
  flag: keyof FeatureFlags,
  oldFn: () => Result,
  newFn: () => Result,
  diffFn: (
    oldResult: Result,
    newResult: Result,
  ) => DiffResult<CustomDiagnostic>,
  report: (
    diagnostic: Diagnostic<CustomDiagnostic>,
    oldResult: Result,
    newResult: Result,
  ) => void,
): Result {
  const value = featureFlagValues[flag];
  if (value === false || value === '' || value === 'OLD') {
    return oldFn();
  }
  if (value === true || value === 'NEW') {
    return newFn();
  }

  const oldStartTime = performance.now();
  const oldResult = oldFn();
  const oldExecutionTimeMs = performance.now() - oldStartTime;

  const newStartTime = performance.now();
  const newResult = newFn();
  const newExecutionTimeMs = performance.now() - newStartTime;

  const diff = diffFn(oldResult, newResult);

  report(
    {
      isDifferent: diff.isDifferent,
      oldExecutionTimeMs,
      newExecutionTimeMs,
      custom: diff.custom,
    },
    oldResult,
    newResult,
  );

  if (value === 'NEW_AND_CHECK') {
    return newResult;
  }

  return oldResult;
}<|MERGE_RESOLUTION|>--- conflicted
+++ resolved
@@ -281,7 +281,49 @@
    * @since 2025-09-29
    */
   sourceAssetIdBundleGraphFix: process.env.ATLASPACK_BUILD_ENV === 'test',
-<<<<<<< HEAD
+
+  /**
+   * When enabled, deduplicates reporters when resolving the config.
+   *
+   * @author Vy Kim Nguyen <vnguyen4@atlassian.com>
+   * @since 2025-10-14
+   */
+  deduplicateReporters: process.env.ATLASPACK_BUILD_ENV === 'test',
+  /**
+   * Enable JSX configuration loading in v3 Rust transformer to match v2 behaviour
+   *
+   * @author matt-koko <mkokolich@atlassian.com>
+   * @since 2025-10-21
+   */
+  v3JsxConfigurationLoading: process.env.ATLASPACK_BUILD_ENV === 'test',
+
+  /**
+
+   * When _disabled_, will early exit from the @atlaspack/transformer-tokens transformation
+   *
+   * @author Marcin Szczepanski <mszczepanski@atlassian.com>
+   * @since 2025-10-17
+   */
+  enableTokensTransformer: process.env.ATLASPACK_BUILD_ENV === 'test',
+
+  /*
+   * When enabled, applies the SWC compiled CSS in JS transformer to the codebase.
+   *
+   * This is a temporary feature flag for the migration state. We eventually will remove this transformer plugin and directly use the SWC visitor in the JS transform.
+   *
+   * @author Jake Lane <jlane2@atlassian.com>
+   * @since 2025-10-16
+   */
+  compiledCssInJsTransformer: process.env.ATLASPACK_BUILD_ENV === 'test',
+
+  /**
+   * When enabled, defers source loading for schema validation until the source is needed.
+   *
+   * @author Marcin Szczepanski <mszczepanski@atlassian.com>
+   * @since 2025-10-22
+   */
+  schemaValidationDeferSourceLoading:
+    process.env.ATLASPACK_BUILD_ENV === 'test',
 
   /**
    * Fixes an issue where nested Promise.resolve chains mixed with dynamic
@@ -291,50 +333,6 @@
    * @since 2025-11-05
    */
   nestedPromiseImportFix: process.env.ATLASPACK_BUILD_ENV === 'test',
-=======
-  /**
-   * When enabled, deduplicates reporters when resolving the config.
-   *
-   * @author Vy Kim Nguyen <vnguyen4@atlassian.com>
-   * @since 2025-10-14
-   */
-  deduplicateReporters: process.env.ATLASPACK_BUILD_ENV === 'test',
-  /**
-   * Enable JSX configuration loading in v3 Rust transformer to match v2 behaviour
-   *
-   * @author matt-koko <mkokolich@atlassian.com>
-   * @since 2025-10-21
-   */
-  v3JsxConfigurationLoading: process.env.ATLASPACK_BUILD_ENV === 'test',
-
-  /**
-
-   * When _disabled_, will early exit from the @atlaspack/transformer-tokens transformation
-   *
-   * @author Marcin Szczepanski <mszczepanski@atlassian.com>
-   * @since 2025-10-17
-   */
-  enableTokensTransformer: process.env.ATLASPACK_BUILD_ENV === 'test',
-
-  /*
-   * When enabled, applies the SWC compiled CSS in JS transformer to the codebase.
-   *
-   * This is a temporary feature flag for the migration state. We eventually will remove this transformer plugin and directly use the SWC visitor in the JS transform.
-   *
-   * @author Jake Lane <jlane2@atlassian.com>
-   * @since 2025-10-16
-   */
-  compiledCssInJsTransformer: process.env.ATLASPACK_BUILD_ENV === 'test',
-
-  /**
-   * When enabled, defers source loading for schema validation until the source is needed.
-   *
-   * @author Marcin Szczepanski <mszczepanski@atlassian.com>
-   * @since 2025-10-22
-   */
-  schemaValidationDeferSourceLoading:
-    process.env.ATLASPACK_BUILD_ENV === 'test',
->>>>>>> e65eed55
 };
 
 export type FeatureFlags = typeof DEFAULT_FEATURE_FLAGS;
