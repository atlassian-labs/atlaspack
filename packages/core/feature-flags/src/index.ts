--- conflicted
+++ resolved
@@ -335,7 +335,6 @@
   disallowCircularPackageAliases: process.env.ATLASPACK_BUILD_ENV === 'test',
 
   /**
-<<<<<<< HEAD
    * Enables experimental mode for runtimes that skips symbol prop in favour of
    * the symbol data added to each runtime asset
    *
@@ -343,7 +342,8 @@
    * @since 2025-12-09
    */
   skipRuntimeSymbolProp: false,
-=======
+
+  /**
    * Enable new JSX config loading.
    * The new config is a top-level "react" key in the `@atlaspack/transformer-js` config.
    * When enabled, we no longer use package.json react deps and tsconfig to infer the JSX config.
@@ -355,7 +355,6 @@
     // Enable for tests only in v3 mode
     process.env.ATLASPACK_BUILD_ENV === 'test' &&
     process.env.ATLASPACK_V3 === 'true',
->>>>>>> c46ca7f8
 };
 
 export type FeatureFlags = typeof DEFAULT_FEATURE_FLAGS;
