--- conflicted
+++ resolved
@@ -195,11 +195,8 @@
   condbDevFallbackDev: false,
   condbDevFallbackProd: false,
   incrementalBundlingVersioning: process.env.NODE_ENV === 'test',
-<<<<<<< HEAD
+  inlineIsolatedScripts: process.env.NODE_ENV === 'test',
   rustDevServer: false,
-=======
-  inlineIsolatedScripts: process.env.NODE_ENV === 'test',
->>>>>>> cebd58f0
 };
 
 let featureFlagValues: FeatureFlags = {...DEFAULT_FEATURE_FLAGS};
