--- conflicted
+++ resolved
@@ -253,19 +253,19 @@
     process.env.ATLASPACK_BUILD_ENV === 'test',
 
   /**
-<<<<<<< HEAD
+   * When enabled, fixes handling of symbol locations when source maps contain
+   * project relative paths
+   *
+   * @author Matt Jones <mjones4@atlassian.com>
+   */
+  symbolLocationFix: process.env.ATLASPACK_BUILD_ENV === 'test',
+
+  /**
    * When enabled, avoid retaining sourcesContent in memory during transformation.
    * Source contents will be inlined only during final map stringify if needed.
+   * @author Shanon Jackson <sjackson3@atlassian.com>
    */
   omitSourcesContentInMemory: false,
-=======
-   * When enabled, fixes handling of symbol locations when source maps contain
-   * project relative paths
-   *
-   * @author Matt Jones <mjones4@atlassian.com>
-   */
-  symbolLocationFix: process.env.ATLASPACK_BUILD_ENV === 'test',
->>>>>>> ed0a5b29
 };
 
 export type FeatureFlags = typeof DEFAULT_FEATURE_FLAGS;
