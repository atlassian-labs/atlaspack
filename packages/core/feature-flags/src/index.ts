--- conflicted
+++ resolved
@@ -281,14 +281,15 @@
   deduplicateReporters: process.env.ATLASPACK_BUILD_ENV === 'test',
 
   /**
-<<<<<<< HEAD
+
    * When _disabled_, will early exit from the @atlaspack/transformer-tokens transformation
    *
    * @author Marcin Szczepanski <mszczepanski@atlassian.com>
    * @since 2025-10-17
    */
   enableTokensTransformer: process.env.ATLASPACK_BUILD_ENV === 'test',
-=======
+
+  /*
    * When enabled, applies the SWC compiled CSS in JS transformer to the codebase.
    *
    * This is a temporary feature flag for the migration state. We eventually will remove this transformer plugin and directly use the SWC visitor in the JS transform.
@@ -297,7 +298,6 @@
    * @since 2025-10-16
    */
   compiledCssInJsTransformer: process.env.ATLASPACK_BUILD_ENV === 'test',
->>>>>>> 58527eec
 };
 
 export type FeatureFlags = typeof DEFAULT_FEATURE_FLAGS;
