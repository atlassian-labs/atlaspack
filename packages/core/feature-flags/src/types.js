// @flow strict

export type FeatureFlags = {|
  // This feature flag mostly exists to test the feature flag system, and doesn't have any build/runtime effect
  +exampleFeature: boolean,
  +exampleConsistencyCheckFeature: ConsistencyCheckFeatureFlagValue,
  /**
   * Rust backed requests
   */
  +atlaspackV3: boolean,
  /**
   * Use node.js implementation of @parcel/watcher watchman backend
   */
  +useWatchmanWatcher: boolean,
  /**
   * Configure runtime to enable retriable dynamic imports
   */
  importRetry: boolean,
  /**
   * Fixes quadratic cache invalidation issue
   */
  fixQuadraticCacheInvalidation: ConsistencyCheckFeatureFlagValue,
  /**
   * Enables an experimental "conditional bundling" API - this allows the use of `importCond` syntax
   * in order to have (consumer) feature flag driven bundling. This feature is very experimental,
   * and requires server-side support.
   */
  conditionalBundlingApi: boolean,
  /**
   * Run inline requires optimizer in the rayon thread pool.
   */
  inlineRequiresMultiThreading: boolean,
  /**
   * Enable VCS mode. Expected values are:
   * - OLD - default value, return watchman result
   * - NEW_AND_CHECK - Return VCS result but still call watchman
   * - NEW: Return VCS result, but don't call watchman
   */
  vcsMode: ConsistencyCheckFeatureFlagValue,
  /**
   * Refactor cache to:
   * - Split writes into multiple entries
   * - Remove "large file blob" writes
   * - Reduce size of the caches by deduplicating data
   */
  cachePerformanceImprovements: boolean,
  /**
   * Deduplicates environments across cache / memory entities
   */
  environmentDeduplication: boolean,
  /**
   * Enable scanning for the presence of loadable to determine side effects
   */
  loadableSideEffects: boolean,
  /**
   * Enable performance optimization for the resolver specifier to_string
   * conversions
   */
  reduceResolverStringCreation: boolean,
  /**
   * Add verbose metrics for request tracker invalidation
   */
  verboseRequestInvalidationStats: boolean,
  /**
   * Fixes source maps for inline bundles
   */
  inlineBundlesSourceMapFixes: boolean,
  /** Enable patch project paths. This will patch the project paths to be relative to the project root.
   * This feature is experimental and should not be used in production. It will used to test downloadble cache artefacts.
   */
  patchProjectPaths: boolean,
  /**
   * Enables optimized inline string replacement perf for the packager.
   * Used heavily for inline bundles.
   */
  inlineStringReplacementPerf: boolean,
  /**
   * Enable resolution of bundler config starting from the CWD
   */
  resolveBundlerConfigFromCwd: boolean,
  /**
   * Enable a setting that allows for more assets to be scope hoisted, if
   * they're safe to do so.
   */
  applyScopeHoistingImprovement: boolean,
  /**
   * Enable a change where a constant module only have the namespacing object added in bundles where it is required
   */
  inlineConstOptimisationFix: boolean,
  /**
   * Improves/fixes HMR behaviour by:
   * - Fixing HMR behaviour with lazy bundle edges
   * - Moving the functionality of the react-refresh runtime into the react-refresh-wrap transformer
   */
  hmrImprovements: boolean,
  /**
   * Adds an end() method to AtlaspckV3 to cleanly shutdown the NAPI worker pool
   */
  atlaspackV3CleanShutdown: boolean,
  /**
   * Fixes a bug where imported objects that are accessed with non-static
   * properties (e.g. `CONSTANTS['api_' + endpoint`]) would not be recognised as
   * being used, and thus not included in the bundle.
   */
  unusedComputedPropertyFix: boolean,

  /**
   * Fixes an issue where star re-exports of empty files (usually occurring in compiled typescript libraries)
   * could cause exports to undefined at runtime.
   */
  emptyFileStarRexportFix: boolean,

  /**
   * Enables the new packaging progress CLI experience
   */
  cliProgressReportingImprovements: boolean,
  /**
<<<<<<< HEAD
   * Enable path-based granular invalidation of options.
   * This provides more detailed tracking of which specific option properties
   * are being accessed, which can reduce unnecessary cache invalidations.
   *
   * When enabled, this flag:
   * - Tracks nested object paths granularly for more precise invalidations
   * - Skips tracking of Object.keys() and similar operations on config/options objects
   * - Enables option invalidation blocklist to reduce unnecessary cache invalidations
   */
  granularOptionInvalidation: boolean,
=======
   * Enable a change to the conditional bundling loader to use a fallback bundle loading if the expected scripts aren't found
   *
   * Split into two flags, to allow usage in the dev or prod packagers separately
   */
  condbDevFallbackDev: boolean,
  condbDevFallbackProd: boolean,
>>>>>>> 13aef177
|};

declare export var CONSISTENCY_CHECK_VALUES: $ReadOnlyArray<string>;
export type ConsistencyCheckFeatureFlagValue = $ElementType<
  typeof CONSISTENCY_CHECK_VALUES,
  number,
>;

declare export var DEFAULT_FEATURE_FLAGS: FeatureFlags;<|MERGE_RESOLUTION|>--- conflicted
+++ resolved
@@ -115,25 +115,22 @@
    */
   cliProgressReportingImprovements: boolean,
   /**
-<<<<<<< HEAD
+   * Enable a change to the conditional bundling loader to use a fallback bundle loading if the expected scripts aren't found
+   *
+   * Split into two flags, to allow usage in the dev or prod packagers separately
+   */
+  condbDevFallbackDev: boolean,
+  condbDevFallbackProd: boolean,
+  /**
    * Enable path-based granular invalidation of options.
    * This provides more detailed tracking of which specific option properties
    * are being accessed, which can reduce unnecessary cache invalidations.
    *
    * When enabled, this flag:
    * - Tracks nested object paths granularly for more precise invalidations
-   * - Skips tracking of Object.keys() and similar operations on config/options objects
    * - Enables option invalidation blocklist to reduce unnecessary cache invalidations
    */
   granularOptionInvalidation: boolean,
-=======
-   * Enable a change to the conditional bundling loader to use a fallback bundle loading if the expected scripts aren't found
-   *
-   * Split into two flags, to allow usage in the dev or prod packagers separately
-   */
-  condbDevFallbackDev: boolean,
-  condbDevFallbackProd: boolean,
->>>>>>> 13aef177
 |};
 
 declare export var CONSISTENCY_CHECK_VALUES: $ReadOnlyArray<string>;
