// @flow strict

export type FeatureFlags = {|
  // This feature flag mostly exists to test the feature flag system, and doesn't have any build/runtime effect
  +exampleFeature: boolean,
  +exampleConsistencyCheckFeature: ConsistencyCheckFeatureFlagValue,
  /**
   * Rust backed requests
   */
  +atlaspackV3: boolean,
  /**
   * Use node.js implementation of @parcel/watcher watchman backend
   */
  +useWatchmanWatcher: boolean,
  /**
   * Configure runtime to enable retriable dynamic imports
   */
  importRetry: boolean,
  /**
   * Fixes quadratic cache invalidation issue
   */
  fixQuadraticCacheInvalidation: ConsistencyCheckFeatureFlagValue,
  /**
   * Enables an experimental "conditional bundling" API - this allows the use of `importCond` syntax
   * in order to have (consumer) feature flag driven bundling. This feature is very experimental,
   * and requires server-side support.
   */
  conditionalBundlingApi: boolean,
  /**
   * Run inline requires optimizer in the rayon thread pool.
   */
  inlineRequiresMultiThreading: boolean,
  /**
   * Disables aborting of builds and fixes bugs related to state corruption on abort.
   */
  fixBuildAbortCorruption: boolean,
  /**
   * Enable VCS mode. Expected values are:
   * - OLD - default value, return watchman result
   * - NEW_AND_CHECK - Return VCS result but still call watchman
   * - NEW: Return VCS result, but don't call watchman
   */
  vcsMode: ConsistencyCheckFeatureFlagValue,
  /**
   * Refactor cache to:
   * - Split writes into multiple entries
   * - Remove "large file blob" writes
   * - Reduce size of the caches by deduplicating data
   */
  cachePerformanceImprovements: boolean,
  /**
   * Deduplicates environments across cache / memory entities
   */
  environmentDeduplication: boolean,
  /**
   * Enable scanning for the presence of loadable to determine side effects
   */
  loadableSideEffects: boolean,
  /**
   * Enable performance optimization for the resolver specifier to_string
   * conversions
   */
  reduceResolverStringCreation: boolean,
  /**
   * Add verbose metrics for request tracker invalidation
   */
  verboseRequestInvalidationStats: boolean,
  /**
   * Fixes source maps for inline bundles
   */
  inlineBundlesSourceMapFixes: boolean,
  /**
   * Enable nested loading of bundles in the runtime with conditional bundling
   */
  conditionalBundlingNestedRuntime: boolean,
  /** Enable patch project paths. This will patch the project paths to be relative to the project root.
   * This feature is experimental and should not be used in production. It will used to test downloadble cache artefacts.
   */
  patchProjectPaths: boolean,
  /**
   * Enables optimized inline string replacement perf for the packager.
   * Used heavily for inline bundles.
   */
  inlineStringReplacementPerf: boolean,
  /**
   * Enable support for the async bundle runtime (unstable_asyncBundleRuntime) in conditional bundling
   */
  conditionalBundlingAsyncRuntime: boolean,
  /**
   * Fix a bug where the conditional manifest reporter would report and write the same manifest multiple times
   */
  conditionalBundlingReporterDuplicateFix: boolean,
  /**
   * Enable resolution of bundler config starting from the CWD
   */
  resolveBundlerConfigFromCwd: boolean,
  /**
   * Fix a bug where the conditional manifest reporter would drop bundles that have the same condition
   */
  conditionalBundlingReporterSameConditionFix: boolean,
  /**
   * Enable a change to the html packager to load more bundles when conditional bundling fallback mode is enabled
   */
  condbHtmlPackagerChange: boolean,
  /**
   * Enable a setting that allows for more assets to be scope hoisted, if
   * they're safe to do so.
   */
  applyScopeHoistingImprovement: boolean,
  /**
   * Enable a change where a constant module only have the namespacing object added in bundles where it is required
   */
  inlineConstOptimisationFix: boolean,
  /**
   * Improves/fixes HMR behaviour by:
   * - Fixing HMR behaviour with lazy bundle edges
   * - Moving the functionality of the react-refresh runtime into the react-refresh-wrap transformer
   */
  hmrImprovements: boolean,
  /**
   * Adds an end() method to AtlaspckV3 to cleanly shutdown the NAPI worker pool
   */
  atlaspackV3CleanShutdown: boolean,
<<<<<<< HEAD
  /**
   * Fixes a bug where imported objects that are accessed with non-static
   * properties (e.g. `CONSTANTS['api_' + endpoint`]) would not be recognised as
   * being used, and thus not included in the bundle.
   */
  unusedComputedPropertyFix: boolean,
=======

  /**
   * Fixes an issue where star re-exports of empty files (usually occuring in compiled typescript libraries)
   * could cause exports to undefined at runtime.
   */
  emptyFileStarRexportFix: boolean,
>>>>>>> f0f7c716
|};

declare export var CONSISTENCY_CHECK_VALUES: $ReadOnlyArray<string>;
export type ConsistencyCheckFeatureFlagValue = $ElementType<
  typeof CONSISTENCY_CHECK_VALUES,
  number,
>;

declare export var DEFAULT_FEATURE_FLAGS: FeatureFlags;<|MERGE_RESOLUTION|>--- conflicted
+++ resolved
@@ -121,21 +121,18 @@
    * Adds an end() method to AtlaspckV3 to cleanly shutdown the NAPI worker pool
    */
   atlaspackV3CleanShutdown: boolean,
-<<<<<<< HEAD
   /**
    * Fixes a bug where imported objects that are accessed with non-static
    * properties (e.g. `CONSTANTS['api_' + endpoint`]) would not be recognised as
    * being used, and thus not included in the bundle.
    */
   unusedComputedPropertyFix: boolean,
-=======
 
   /**
    * Fixes an issue where star re-exports of empty files (usually occuring in compiled typescript libraries)
    * could cause exports to undefined at runtime.
    */
   emptyFileStarRexportFix: boolean,
->>>>>>> f0f7c716
 |};
 
 declare export var CONSISTENCY_CHECK_VALUES: $ReadOnlyArray<string>;
