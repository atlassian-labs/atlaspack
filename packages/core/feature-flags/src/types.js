// @flow strict

export type FeatureFlags = {|
  // This feature flag mostly exists to test the feature flag system, and doesn't have any build/runtime effect
  +exampleFeature: boolean,
  +exampleConsistencyCheckFeature: ConsistencyCheckFeatureFlagValue,
  /**
   * Rust backed requests
   */
  +atlaspackV3: boolean,
  /**
   * Use node.js implementation of @parcel/watcher watchman backend
   */
  +useWatchmanWatcher: boolean,
  /**
   * Configure runtime to enable retriable dynamic imports
   */
  importRetry: boolean,
  /**
   * Fixes quadratic cache invalidation issue
   */
  fixQuadraticCacheInvalidation: ConsistencyCheckFeatureFlagValue,
  /**
   * Enables an experimental "conditional bundling" API - this allows the use of `importCond` syntax
   * in order to have (consumer) feature flag driven bundling. This feature is very experimental,
   * and requires server-side support.
   */
  conditionalBundlingApi: boolean,
  /**
   * Enable VCS mode. Expected values are:
   * - OLD - default value, return watchman result
   * - NEW_AND_CHECK - Return VCS result but still call watchman
   * - NEW: Return VCS result, but don't call watchman
   */
  vcsMode: ConsistencyCheckFeatureFlagValue,
  /**
   * Refactor cache to:
   * - Split writes into multiple entries
   * - Remove "large file blob" writes
   * - Reduce size of the caches by deduplicating data
   */
  cachePerformanceImprovements: boolean,
  /**
   * Deduplicates environments across cache / memory entities
   */
  environmentDeduplication: boolean,
  /**
   * Enable scanning for the presence of loadable to determine side effects
   */
  loadableSideEffects: boolean,
  /**
   * Enable performance optimization for the resolver specifier to_string
   * conversions
   */
  reduceResolverStringCreation: boolean,
  /**
   * Add verbose metrics for request tracker invalidation
   */
  verboseRequestInvalidationStats: boolean,
  /**
   * Fixes source maps for inline bundles
   */
  inlineBundlesSourceMapFixes: boolean,
  /** Enable patch project paths. This will patch the project paths to be relative to the project root.
   * This feature is experimental and should not be used in production. It will used to test downloadble cache artefacts.
   */
  patchProjectPaths: boolean,
  /**
   * Enables optimized inline string replacement perf for the packager.
   * Used heavily for inline bundles.
   */
  inlineStringReplacementPerf: boolean,
  /**
   * Enable resolution of bundler config starting from the CWD
   */
  resolveBundlerConfigFromCwd: boolean,
  /**
   * Enable a setting that allows for more assets to be scope hoisted, if
   * they're safe to do so.
   */
  applyScopeHoistingImprovement: boolean,
  /**
   * Enable a change where a constant module only have the namespacing object added in bundles where it is required
   */
  inlineConstOptimisationFix: boolean,
  /**
   * Improves/fixes HMR behaviour by:
   * - Fixing HMR behaviour with lazy bundle edges
   * - Moving the functionality of the react-refresh runtime into the react-refresh-wrap transformer
   */
  hmrImprovements: boolean,
  /**
   * Adds an end() method to AtlaspckV3 to cleanly shutdown the NAPI worker pool
   */
  atlaspackV3CleanShutdown: boolean,
  /**
   * Fixes a bug where imported objects that are accessed with non-static
   * properties (e.g. `CONSTANTS['api_' + endpoint`]) would not be recognised as
   * being used, and thus not included in the bundle.
   */
  unusedComputedPropertyFix: boolean,

  /**
   * Fixes an issue where star re-exports of empty files (usually occurring in compiled typescript libraries)
   * could cause exports to undefined at runtime.
   */
  emptyFileStarRexportFix: boolean,

  /**
   * Enables the new packaging progress CLI experience
   */
  cliProgressReportingImprovements: boolean,
<<<<<<< HEAD

  /**
   * Adds support for `webpackChunkName` comments in dynamic imports.
   * Imports with the same `webpackChunkName` will be bundled together.
   */
  supportWebpackChunkName: boolean,
=======
  /**
   * Enable a change to the conditional bundling loader to use a fallback bundle loading if the expected scripts aren't found
   *
   * Split into two flags, to allow usage in the dev or prod packagers separately
   */
  condbDevFallbackDev: boolean,
  condbDevFallbackProd: boolean,
  /**
   * Enable the new incremental bundling versioning logic which determines whether
   * a full bundling pass is required based on the AssetGraph's bundlingVersion.
   */
  incrementalBundlingVersioning: boolean,
>>>>>>> d90b6d22
|};

declare export var CONSISTENCY_CHECK_VALUES: $ReadOnlyArray<string>;
export type ConsistencyCheckFeatureFlagValue = $ElementType<
  typeof CONSISTENCY_CHECK_VALUES,
  number,
>;

declare export var DEFAULT_FEATURE_FLAGS: FeatureFlags;<|MERGE_RESOLUTION|>--- conflicted
+++ resolved
@@ -110,14 +110,12 @@
    * Enables the new packaging progress CLI experience
    */
   cliProgressReportingImprovements: boolean,
-<<<<<<< HEAD
 
   /**
    * Adds support for `webpackChunkName` comments in dynamic imports.
    * Imports with the same `webpackChunkName` will be bundled together.
    */
   supportWebpackChunkName: boolean,
-=======
   /**
    * Enable a change to the conditional bundling loader to use a fallback bundle loading if the expected scripts aren't found
    *
@@ -130,7 +128,6 @@
    * a full bundling pass is required based on the AssetGraph's bundlingVersion.
    */
   incrementalBundlingVersioning: boolean,
->>>>>>> d90b6d22
 |};
 
 declare export var CONSISTENCY_CHECK_VALUES: $ReadOnlyArray<string>;
