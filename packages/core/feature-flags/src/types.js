// @flow strict

export type FeatureFlags = {|
  // This feature flag mostly exists to test the feature flag system, and doesn't have any build/runtime effect
  +exampleFeature: boolean,
  +exampleConsistencyCheckFeature: ConsistencyCheckFeatureFlagValue,
  /**
   * Rust backed requests
   */
  +atlaspackV3: boolean,
  /**
   * Use node.js implementation of @parcel/watcher watchman backend
   */
  +useWatchmanWatcher: boolean,
  /**
   * Configure runtime to enable retriable dynamic imports
   */
  importRetry: boolean,
  /**
   * Fixes quadratic cache invalidation issue
   */
  fixQuadraticCacheInvalidation: ConsistencyCheckFeatureFlagValue,
  /**
   * Enables an experimental "conditional bundling" API - this allows the use of `importCond` syntax
   * in order to have (consumer) feature flag driven bundling. This feature is very experimental,
   * and requires server-side support.
   */
  conditionalBundlingApi: boolean,
  /**
   * Run inline requires optimizer in the rayon thread pool.
   */
  inlineRequiresMultiThreading: boolean,
  /**
   * Disables aborting of builds and fixes bugs related to state corruption on abort.
   */
  fixBuildAbortCorruption: boolean,
  /**
   * Enable VCS mode. Expected values are:
   * - OLD - default value, return watchman result
   * - NEW_AND_CHECK - Return VCS result but still call watchman
   * - NEW: Return VCS result, but don't call watchman
   */
  vcsMode: ConsistencyCheckFeatureFlagValue,
  /**
   * Refactor cache to:
   * - Split writes into multiple entries
   * - Remove "large file blob" writes
   * - Reduce size of the caches by deduplicating data
   */
  cachePerformanceImprovements: boolean,
  /**
   * Deduplicates environments across cache / memory entities
   */
  environmentDeduplication: boolean,
  /**
   * Enable scanning for the presence of loadable to determine side effects
   */
  loadableSideEffects: boolean,
  /**
   * Enable performance optimization for the resolver specifier to_string
   * conversions
   */
  reduceResolverStringCreation: boolean,
  /**
   * Add verbose metrics for request tracker invalidation
   */
  verboseRequestInvalidationStats: boolean,
  /**
   * Fixes source maps for inline bundles
   */
  inlineBundlesSourceMapFixes: boolean,
  /**
   * Enable nested loading of bundles in the runtime with conditional bundling
   */
  conditionalBundlingNestedRuntime: boolean,
  /** Enable patch project paths. This will patch the project paths to be relative to the project root.
   * This feature is experimental and should not be used in production. It will used to test downloadble cache artefacts.
   */
  patchProjectPaths: boolean,
  /**
   * Enables optimized inline string replacement perf for the packager.
   * Used heavily for inline bundles.
   */
  inlineStringReplacementPerf: boolean,
  /**
   * Enable support for the async bundle runtime (unstable_asyncBundleRuntime) in conditional bundling
   */
  conditionalBundlingAsyncRuntime: boolean,
  /**
   * Fix a bug where the conditional manifest reporter would report and write the same manifest multiple times
   */
  conditionalBundlingReporterDuplicateFix: boolean,
  /**
   * Enable resolution of bundler config starting from the CWD
   */
  resolveBundlerConfigFromCwd: boolean,
  /**
   * Fix a bug where the conditional manifest reporter would drop bundles that have the same condition
   */
  conditionalBundlingReporterSameConditionFix: boolean,
  /**
   * Enable a change to the html packager to load more bundles when conditional bundling fallback mode is enabled
   */
  condbHtmlPackagerChange: boolean,
<<<<<<< HEAD

  /**
   * Enable path-based granular invalidation of options.
   * This provides more detailed tracking of which specific option properties
   * are being accessed, which can reduce unnecessary cache invalidations.
   *
   * When enabled, this flag:
   * - Tracks nested object paths granularly for more precise invalidations
   * - Skips tracking of Object.keys() and similar operations on config/options objects
   * - Enables option invalidation blocklist to reduce unnecessary cache invalidations
   */
  granularOptionInvalidation: boolean,
=======
  /**
   * Enable a setting that allows for more assets to be scope hoisted, if
   * they're safe to do so.
   */
  applyScopeHoistingImprovement: boolean,
  /**
   * Enable a change where a constant module only have the namespacing object added in bundles where it is required
   */
  inlineConstOptimisationFix: boolean,
  /**
   * Improves/fixes HMR behaviour by:
   * - Fixing HMR behaviour with lazy bundle edges
   * - Moving the functionality of the react-refresh runtime into the react-refresh-wrap transformer
   */
  hmrImprovements: boolean,
>>>>>>> 52cf63bf
|};

declare export var CONSISTENCY_CHECK_VALUES: $ReadOnlyArray<string>;
export type ConsistencyCheckFeatureFlagValue = $ElementType<
  typeof CONSISTENCY_CHECK_VALUES,
  number,
>;

declare export var DEFAULT_FEATURE_FLAGS: FeatureFlags;<|MERGE_RESOLUTION|>--- conflicted
+++ resolved
@@ -102,7 +102,6 @@
    * Enable a change to the html packager to load more bundles when conditional bundling fallback mode is enabled
    */
   condbHtmlPackagerChange: boolean,
-<<<<<<< HEAD
 
   /**
    * Enable path-based granular invalidation of options.
@@ -115,7 +114,6 @@
    * - Enables option invalidation blocklist to reduce unnecessary cache invalidations
    */
   granularOptionInvalidation: boolean,
-=======
   /**
    * Enable a setting that allows for more assets to be scope hoisted, if
    * they're safe to do so.
@@ -131,7 +129,6 @@
    * - Moving the functionality of the react-refresh runtime into the react-refresh-wrap transformer
    */
   hmrImprovements: boolean,
->>>>>>> 52cf63bf
 |};
 
 declare export var CONSISTENCY_CHECK_VALUES: $ReadOnlyArray<string>;
