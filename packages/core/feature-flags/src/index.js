--- conflicted
+++ resolved
@@ -19,11 +19,7 @@
   inlineBundlesSourceMapFixes: false,
   conditionalBundlingNestedRuntime: false,
   patchProjectPaths: false,
-<<<<<<< HEAD
-=======
   cachePerformanceImprovements: false,
-  enableRustWorkerThreadDylibHack: true,
->>>>>>> e1c9f47f
   inlineStringReplacementPerf: false,
   conditionalBundlingAsyncRuntime: false,
   conditionalBundlingReporterDuplicateFix: false,
