// @flow strict

import type {FeatureFlags as _FeatureFlags} from './types';
// We need to do these gymnastics as we don't want flow-to-ts to touch DEFAULT_FEATURE_FLAGS,
// but we want to export FeatureFlags for Flow
export type FeatureFlags = _FeatureFlags;

export const CONSISTENCY_CHECK_VALUES: $ReadOnlyArray<string> = Object.freeze([
  'NEW',
  'OLD',
  'NEW_AND_CHECK',
  'OLD_AND_CHECK',
]);

export const DEFAULT_FEATURE_FLAGS: FeatureFlags = {
  exampleConsistencyCheckFeature: 'OLD',
  exampleFeature: false,
  atlaspackV3: false,
  useWatchmanWatcher: false,
  importRetry: false,
  fixQuadraticCacheInvalidation: 'OLD',
  conditionalBundlingApi: false,
  inlineRequiresMultiThreading: false,
  vcsMode: 'OLD',
  loadableSideEffects: false,
  reduceResolverStringCreation: false,
  inlineBundlesSourceMapFixes: false,
  conditionalBundlingNestedRuntime: false,
  patchProjectPaths: false,
  cachePerformanceImprovements: process.env.NODE_ENV === 'test',
  environmentDeduplication: false,
  inlineStringReplacementPerf: false,
  conditionalBundlingAsyncRuntime: false,
  fixBuildAbortCorruption: false,
  // Default to true as it's a monitoring change. Can be turned off if necessary.
  verboseRequestInvalidationStats: true,
  conditionalBundlingReporterDuplicateFix: false,
  resolveBundlerConfigFromCwd: false,
  conditionalBundlingReporterSameConditionFix: false,
  condbHtmlPackagerChange: false,
<<<<<<< HEAD
  granularOptionInvalidation: false, // Controls all option invalidation features
=======
  applyScopeHoistingImprovement: false,
  inlineConstOptimisationFix: false,
  hmrImprovements: false,
>>>>>>> 52cf63bf
};

let featureFlagValues: FeatureFlags = {...DEFAULT_FEATURE_FLAGS};

export function setFeatureFlags(flags: FeatureFlags) {
  featureFlagValues = flags;
}

export function getFeatureFlag(flagName: $Keys<FeatureFlags>): boolean {
  const value = featureFlagValues[flagName];
  return value === true || value === 'NEW';
}

export function getFeatureFlagValue(
  flagName: $Keys<FeatureFlags>,
): boolean | string | number {
  return featureFlagValues[flagName];
}

export type DiffResult<CustomDiagnostic> = {|
  isDifferent: boolean,
  custom: CustomDiagnostic,
|};

export type Diagnostic<CustomDiagnostic> = {|
  isDifferent: boolean,
  oldExecutionTimeMs: number,
  newExecutionTimeMs: number,
  custom: CustomDiagnostic,
|};

/**
 * Run a function with a consistency check.
 */
export function runWithConsistencyCheck<Result, CustomDiagnostic>(
  flag: string,
  oldFn: () => Result,
  newFn: () => Result,
  diffFn: (
    oldResult: Result,
    newResult: Result,
  ) => DiffResult<CustomDiagnostic>,
  report: (
    diagnostic: Diagnostic<CustomDiagnostic>,
    oldResult: Result,
    newResult: Result,
  ) => void,
): Result {
  const value = featureFlagValues[flag];
  if (!value || value === false || value === 'OLD') {
    return oldFn();
  }
  if (value === true || value === 'NEW') {
    return newFn();
  }

  const oldStartTime = performance.now();
  const oldResult = oldFn();
  const oldExecutionTimeMs = performance.now() - oldStartTime;

  const newStartTime = performance.now();
  const newResult = newFn();
  const newExecutionTimeMs = performance.now() - newStartTime;

  const diff = diffFn(oldResult, newResult);

  report(
    {
      isDifferent: diff.isDifferent,
      oldExecutionTimeMs,
      newExecutionTimeMs,
      custom: diff.custom,
    },
    oldResult,
    newResult,
  );

  if (value === 'NEW_AND_CHECK') {
    return newResult;
  }

  return oldResult;
}<|MERGE_RESOLUTION|>--- conflicted
+++ resolved
@@ -38,13 +38,10 @@
   resolveBundlerConfigFromCwd: false,
   conditionalBundlingReporterSameConditionFix: false,
   condbHtmlPackagerChange: false,
-<<<<<<< HEAD
-  granularOptionInvalidation: false, // Controls all option invalidation features
-=======
+  granularOptionInvalidation: false,
   applyScopeHoistingImprovement: false,
   inlineConstOptimisationFix: false,
   hmrImprovements: false,
->>>>>>> 52cf63bf
 };
 
 let featureFlagValues: FeatureFlags = {...DEFAULT_FEATURE_FLAGS};
