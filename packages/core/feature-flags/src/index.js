--- conflicted
+++ resolved
@@ -39,12 +39,9 @@
   unusedComputedPropertyFix: process.env.NODE_ENV === 'test',
   emptyFileStarRexportFix: process.env.NODE_ENV === 'test',
   cliProgressReportingImprovements: false,
-<<<<<<< HEAD
-  granularOptionInvalidation: false,
-=======
   condbDevFallbackDev: false,
   condbDevFallbackProd: false,
->>>>>>> 13aef177
+  granularOptionInvalidation: false,
 };
 
 let featureFlagValues: FeatureFlags = {...DEFAULT_FEATURE_FLAGS};
