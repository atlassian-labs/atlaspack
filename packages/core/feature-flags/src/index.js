--- conflicted
+++ resolved
@@ -42,11 +42,8 @@
   inlineConstOptimisationFix: false,
   hmrImprovements: false,
   atlaspackV3CleanShutdown: false,
-<<<<<<< HEAD
   unusedComputedPropertyFix: process.env.NODE_ENV === 'test',
-=======
   emptyFileStarRexportFix: process.env.NODE_ENV === 'test',
->>>>>>> f0f7c716
 };
 
 let featureFlagValues: FeatureFlags = {...DEFAULT_FEATURE_FLAGS};
