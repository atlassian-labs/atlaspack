--- conflicted
+++ resolved
@@ -40,11 +40,8 @@
   cliProgressReportingImprovements: false,
   condbDevFallbackDev: false,
   condbDevFallbackProd: false,
-<<<<<<< HEAD
   granularOptionInvalidation: false,
-=======
   incrementalBundlingVersioning: process.env.NODE_ENV === 'test',
->>>>>>> d90b6d22
 };
 
 let featureFlagValues: FeatureFlags = {...DEFAULT_FEATURE_FLAGS};
