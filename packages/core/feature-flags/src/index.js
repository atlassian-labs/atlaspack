// @flow strict

import type {FeatureFlags as _FeatureFlags} from './types';
// We need to do these gymnastics as we don't want flow-to-ts to touch DEFAULT_FEATURE_FLAGS,
// but we want to export FeatureFlags for Flow
export type FeatureFlags = _FeatureFlags;

export const CONSISTENCY_CHECK_VALUES: $ReadOnlyArray<string> = Object.freeze([
  'NEW',
  'OLD',
  'NEW_AND_CHECK',
  'OLD_AND_CHECK',
]);

export const DEFAULT_FEATURE_FLAGS: FeatureFlags = {
  exampleConsistencyCheckFeature: 'OLD',
  exampleFeature: false,
  atlaspackV3: false,
  useWatchmanWatcher: false,
  importRetry: false,
  fixQuadraticCacheInvalidation: 'OLD',
  conditionalBundlingApi: false,
  inlineRequiresMultiThreading: false,
  vcsMode: 'OLD',
  loadableSideEffects: false,
  reduceResolverStringCreation: false,
  inlineBundlesSourceMapFixes: false,
  conditionalBundlingNestedRuntime: false,
  patchProjectPaths: false,
  cachePerformanceImprovements: process.env.NODE_ENV === 'test',
  environmentDeduplication: false,
  granularTsConfigInvalidation: false,
  inlineStringReplacementPerf: false,
  conditionalBundlingAsyncRuntime: false,
  // Default to true as it's a monitoring change. Can be turned off if necessary.
  verboseRequestInvalidationStats: true,
  conditionalBundlingReporterDuplicateFix: false,
  resolveBundlerConfigFromCwd: false,
  conditionalBundlingReporterSameConditionFix: false,
  condbHtmlPackagerChange: false,
<<<<<<< HEAD
  hmrImprovements: false,
=======
  applyScopeHoistingImprovement: false,
  inlineConstOptimisationFix: false,
>>>>>>> 10fbcfbf
};

let featureFlagValues: FeatureFlags = {...DEFAULT_FEATURE_FLAGS};

export function setFeatureFlags(flags: FeatureFlags) {
  featureFlagValues = flags;
}

export function getFeatureFlag(flagName: $Keys<FeatureFlags>): boolean {
  const value = featureFlagValues[flagName];
  return value === true || value === 'NEW';
}

export function getFeatureFlagValue(
  flagName: $Keys<FeatureFlags>,
): boolean | string | number {
  return featureFlagValues[flagName];
}

export type DiffResult<CustomDiagnostic> = {|
  isDifferent: boolean,
  custom: CustomDiagnostic,
|};

export type Diagnostic<CustomDiagnostic> = {|
  isDifferent: boolean,
  oldExecutionTimeMs: number,
  newExecutionTimeMs: number,
  custom: CustomDiagnostic,
|};

/**
 * Run a function with a consistency check.
 */
export function runWithConsistencyCheck<Result, CustomDiagnostic>(
  flag: string,
  oldFn: () => Result,
  newFn: () => Result,
  diffFn: (
    oldResult: Result,
    newResult: Result,
  ) => DiffResult<CustomDiagnostic>,
  report: (
    diagnostic: Diagnostic<CustomDiagnostic>,
    oldResult: Result,
    newResult: Result,
  ) => void,
): Result {
  const value = featureFlagValues[flag];
  if (!value || value === false || value === 'OLD') {
    return oldFn();
  }
  if (value === true || value === 'NEW') {
    return newFn();
  }

  const oldStartTime = performance.now();
  const oldResult = oldFn();
  const oldExecutionTimeMs = performance.now() - oldStartTime;

  const newStartTime = performance.now();
  const newResult = newFn();
  const newExecutionTimeMs = performance.now() - newStartTime;

  const diff = diffFn(oldResult, newResult);

  report(
    {
      isDifferent: diff.isDifferent,
      oldExecutionTimeMs,
      newExecutionTimeMs,
      custom: diff.custom,
    },
    oldResult,
    newResult,
  );

  if (value === 'NEW_AND_CHECK') {
    return newResult;
  }

  return oldResult;
}<|MERGE_RESOLUTION|>--- conflicted
+++ resolved
@@ -38,12 +38,9 @@
   resolveBundlerConfigFromCwd: false,
   conditionalBundlingReporterSameConditionFix: false,
   condbHtmlPackagerChange: false,
-<<<<<<< HEAD
-  hmrImprovements: false,
-=======
   applyScopeHoistingImprovement: false,
   inlineConstOptimisationFix: false,
->>>>>>> 10fbcfbf
+  hmrImprovements: false,
 };
 
 let featureFlagValues: FeatureFlags = {...DEFAULT_FEATURE_FLAGS};
