// @flow strict

import type {FeatureFlags as _FeatureFlags} from './types';
// We need to do these gymnastics as we don't want flow-to-ts to touch DEFAULT_FEATURE_FLAGS,
// but we want to export FeatureFlags for Flow
export type FeatureFlags = _FeatureFlags;

export const CONSISTENCY_CHECK_VALUES: $ReadOnlyArray<string> = Object.freeze([
  'NEW',
  'OLD',
  'NEW_AND_CHECK',
  'OLD_AND_CHECK',
]);

export const DEFAULT_FEATURE_FLAGS: FeatureFlags = {
  exampleConsistencyCheckFeature: 'OLD',
  exampleFeature: false,
  atlaspackV3: false,
  useWatchmanWatcher: false,
  importRetry: false,
  fixQuadraticCacheInvalidation: 'OLD',
  conditionalBundlingApi: false,
  inlineRequiresMultiThreading: false,
  vcsMode: 'OLD',
  loadableSideEffects: false,
  reduceResolverStringCreation: false,
  inlineBundlesSourceMapFixes: false,
  conditionalBundlingNestedRuntime: false,
  patchProjectPaths: false,
  cachePerformanceImprovements: process.env.NODE_ENV === 'test',
  environmentDeduplication: false,
  granularTsConfigInvalidation: false,
  inlineStringReplacementPerf: false,
  conditionalBundlingAsyncRuntime: false,
<<<<<<< HEAD
  mergeReactRefreshRuntimeIntoTransformer: false,
=======
  // Default to true as it's a monitoring change. Can be turned off if necessary.
  verboseRequestInvalidationStats: true,
  conditionalBundlingReporterDuplicateFix: false,
  resolveBundlerConfigFromCwd: false,
  conditionalBundlingReporterSameConditionFix: false,
  condbHtmlPackagerChange: false,
>>>>>>> c726abce
};

let featureFlagValues: FeatureFlags = {...DEFAULT_FEATURE_FLAGS};

export function setFeatureFlags(flags: FeatureFlags) {
  featureFlagValues = flags;
}

export function getFeatureFlag(flagName: $Keys<FeatureFlags>): boolean {
  const value = featureFlagValues[flagName];
  return value === true || value === 'NEW';
}

export function getFeatureFlagValue(
  flagName: $Keys<FeatureFlags>,
): boolean | string | number {
  return featureFlagValues[flagName];
}

export type DiffResult<CustomDiagnostic> = {|
  isDifferent: boolean,
  custom: CustomDiagnostic,
|};

export type Diagnostic<CustomDiagnostic> = {|
  isDifferent: boolean,
  oldExecutionTimeMs: number,
  newExecutionTimeMs: number,
  custom: CustomDiagnostic,
|};

/**
 * Run a function with a consistency check.
 */
export function runWithConsistencyCheck<Result, CustomDiagnostic>(
  flag: string,
  oldFn: () => Result,
  newFn: () => Result,
  diffFn: (
    oldResult: Result,
    newResult: Result,
  ) => DiffResult<CustomDiagnostic>,
  report: (
    diagnostic: Diagnostic<CustomDiagnostic>,
    oldResult: Result,
    newResult: Result,
  ) => void,
): Result {
  const value = featureFlagValues[flag];
  if (!value || value === false || value === 'OLD') {
    return oldFn();
  }
  if (value === true || value === 'NEW') {
    return newFn();
  }

  const oldStartTime = performance.now();
  const oldResult = oldFn();
  const oldExecutionTimeMs = performance.now() - oldStartTime;

  const newStartTime = performance.now();
  const newResult = newFn();
  const newExecutionTimeMs = performance.now() - newStartTime;

  const diff = diffFn(oldResult, newResult);

  report(
    {
      isDifferent: diff.isDifferent,
      oldExecutionTimeMs,
      newExecutionTimeMs,
      custom: diff.custom,
    },
    oldResult,
    newResult,
  );

  if (value === 'NEW_AND_CHECK') {
    return newResult;
  }

  return oldResult;
}<|MERGE_RESOLUTION|>--- conflicted
+++ resolved
@@ -32,16 +32,13 @@
   granularTsConfigInvalidation: false,
   inlineStringReplacementPerf: false,
   conditionalBundlingAsyncRuntime: false,
-<<<<<<< HEAD
-  mergeReactRefreshRuntimeIntoTransformer: false,
-=======
   // Default to true as it's a monitoring change. Can be turned off if necessary.
   verboseRequestInvalidationStats: true,
   conditionalBundlingReporterDuplicateFix: false,
   resolveBundlerConfigFromCwd: false,
   conditionalBundlingReporterSameConditionFix: false,
   condbHtmlPackagerChange: false,
->>>>>>> c726abce
+  mergeReactRefreshRuntimeIntoTransformer: false,
 };
 
 let featureFlagValues: FeatureFlags = {...DEFAULT_FEATURE_FLAGS};
