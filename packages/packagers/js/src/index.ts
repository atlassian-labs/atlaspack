--- conflicted
+++ resolved
@@ -109,7 +109,6 @@
     }
 
     if (contents == null) {
-<<<<<<< HEAD
       if (bundle.env.shouldScopeHoist) {
         let packager = new ScopeHoistingPackager(
           options,
@@ -117,6 +116,7 @@
           bundle,
           nullthrows(config).parcelRequireName,
           nullthrows(config).unstable_asyncBundleRuntime,
+          nullthrows(config).unstable_manualStaticBindingExports,
           logger,
         );
 
@@ -134,26 +134,6 @@
         let packageResult = await packager.package();
         ({contents, map} = packageResult);
       }
-=======
-      let packager = bundle.env.shouldScopeHoist
-        ? new ScopeHoistingPackager(
-            options,
-            bundleGraph,
-            bundle,
-            nullthrows(config).parcelRequireName,
-            nullthrows(config).unstable_asyncBundleRuntime,
-            nullthrows(config).unstable_manualStaticBindingExports,
-            logger,
-          )
-        : new DevPackager(
-            options,
-            bundleGraph,
-            bundle,
-            nullthrows(config).parcelRequireName,
-          );
-
-      ({contents, map} = await packager.package());
->>>>>>> 9338421a
     }
 
     contents += '\n' + (await getSourceMapSuffix(getSourceMapReference, map));
