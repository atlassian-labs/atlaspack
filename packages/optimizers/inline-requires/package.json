{
  "name": "@atlaspack/optimizer-inline-requires",
  "version": "2.14.19",
  "repository": {
    "type": "git",
    "url": "https://github.com/atlassian-labs/atlaspack.git"
  },
  "license": "(MIT OR Apache-2.0)",
  "type": "commonjs",
  "main": "lib/InlineRequires.js",
  "source": "src/InlineRequires.ts",
  "types": "src/InlineRequires.ts",
  "scripts": {
    "check-ts": "tsc --noEmit"
  },
  "dependencies": {
    "@atlaspack/feature-flags": "2.19.1",
    "@atlaspack/plugin": "2.14.19",
<<<<<<< HEAD
    "@atlaspack/rust": "^3.4.1",
=======
    "@atlaspack/rust": "3.4.1",
    "@parcel/source-map": "^2.1.1",
>>>>>>> 4b7cc200
    "@atlaspack/types": "2.15.9",
    "@parcel/source-map": "^2.1.1",
    "@swc/core": "^1.10.0",
    "nullthrows": "^1.1.1"
  },
  "engines": {
    "node": ">= 14.0.0"
  },
  "publishConfig": {
    "access": "public"
  }
}<|MERGE_RESOLUTION|>--- conflicted
+++ resolved
@@ -16,14 +16,9 @@
   "dependencies": {
     "@atlaspack/feature-flags": "2.19.1",
     "@atlaspack/plugin": "2.14.19",
-<<<<<<< HEAD
-    "@atlaspack/rust": "^3.4.1",
-=======
     "@atlaspack/rust": "3.4.1",
     "@parcel/source-map": "^2.1.1",
->>>>>>> 4b7cc200
     "@atlaspack/types": "2.15.9",
-    "@parcel/source-map": "^2.1.1",
     "@swc/core": "^1.10.0",
     "nullthrows": "^1.1.1"
   },
